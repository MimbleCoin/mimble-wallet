// Copyright 2019 The Grin Developers
//
// Licensed under the Apache License, Version 2.0 (the "License");
// you may not use this file except in compliance with the License.
// You may obtain a copy of the License at
//
//     http://www.apache.org/licenses/LICENSE-2.0
//
// Unless required by applicable law or agreed to in writing, software
// distributed under the License is distributed on an "AS IS" BASIS,
// WITHOUT WARRANTIES OR CONDITIONS OF ANY KIND, either express or implied.
// See the License for the specific language governing permissions and
// limitations under the License.

use crate::api;
use crate::chain;
use crate::chain::Chain;
use crate::core;
use crate::core::core::{Output, OutputFeatures, OutputIdentifier, Transaction, TxKernel};
use crate::core::{consensus, global, pow};
use crate::keychain;
use crate::libwallet;
use crate::libwallet::api_impl::{foreign, owner};
use crate::libwallet::{
	BlockFees, InitTxArgs, NodeClient, WalletInfo, WalletInst, WalletLCProvider,
};
use crate::util::secp::key::SecretKey;
use crate::util::secp::pedersen;
use crate::util::Mutex;
use chrono::Duration;
use grin_core::core::hash::Hashed;
use std::sync::Arc;
use std::thread;

mod testclient;

pub use self::{testclient::LocalWalletClient, testclient::WalletProxy};

/// Get an output from the chain locally and present it back as an API output
fn get_output_local(chain: &chain::Chain, commit: &pedersen::Commitment) -> Option<api::Output> {
	let outputs = [
		OutputIdentifier::new(OutputFeatures::Plain, commit),
		OutputIdentifier::new(OutputFeatures::Coinbase, commit),
	];

	for x in outputs.iter() {
		if chain.is_unspent(&x).is_ok() {
			let block_height = chain.get_header_for_output(&x).unwrap().height;
			let output_pos = chain.get_output_pos(&x.commit).unwrap_or(0);
			return Some(api::Output::new(&commit, block_height, output_pos));
		}
	}
	None
}

/// Get a kernel from the chain locally
fn get_kernel_local(
	chain: Arc<chain::Chain>,
	excess: &pedersen::Commitment,
	min_height: Option<u64>,
	max_height: Option<u64>,
) -> Option<api::LocatedTxKernel> {
	chain
		.get_kernel_height(&excess, min_height, max_height)
		.unwrap()
		.map(|(tx_kernel, height, mmr_index)| api::LocatedTxKernel {
			tx_kernel,
			height,
			mmr_index,
		})
}

/// get output listing traversing pmmr from local
fn get_outputs_by_pmmr_index_local(
	chain: Arc<chain::Chain>,
	start_index: u64,
	end_index: Option<u64>,
	max: u64,
) -> api::OutputListing {
	let outputs = chain
		.unspent_outputs_by_pmmr_index(start_index, max, end_index)
		.unwrap();
	api::OutputListing {
		last_retrieved_index: outputs.0,
		highest_index: outputs.1,
		outputs: outputs
			.2
			.iter()
			.map(|x| {
				api::OutputPrintable::from_output(x, chain.clone(), None, true, false).unwrap()
			})
			.collect(),
	}
}

/// get output listing in a given block range
fn height_range_to_pmmr_indices_local(
	chain: Arc<chain::Chain>,
	start_index: u64,
	end_index: Option<u64>,
) -> api::OutputListing {
	let indices = chain
		.block_height_range_to_pmmr_indices(start_index, end_index)
		.unwrap();
	api::OutputListing {
		last_retrieved_index: indices.0,
		highest_index: indices.1,
		outputs: vec![],
	}
}

/// Get blocks by heights
fn get_blocks_by_height_local(
	chain: Arc<chain::Chain>,
	start_index: u64,
	end_index: u64,
) -> Vec<grin_api::BlockPrintable> {
	let mut res: Vec<grin_api::BlockPrintable> = Vec::new();

	for height in start_index..=end_index {
		let hash = chain.get_header_by_height(height).unwrap().hash();
		let block = chain.get_block(&hash).unwrap();
		res.push(grin_api::BlockPrintable::from_block(&block, chain.clone(), true, false).unwrap());
	}
	res
}

/// Adds a block with a given reward to the chain and mines it
pub fn add_block_with_reward(
	chain: &Chain,
	txs: Vec<&Transaction>,
	reward_output: Output,
	reward_kernel: TxKernel,
) {
	let prev = chain.head_header().unwrap();
	let next_header_info = consensus::next_difficulty(1, chain.difficulty_iter().unwrap());
	let mut b = core::core::Block::new(
		&prev,
		txs.into_iter().cloned().collect(),
		next_header_info.clone().difficulty,
		(reward_output, reward_kernel),
	)
	.unwrap();
	b.header.timestamp = prev.timestamp + Duration::seconds(60);
	b.header.pow.secondary_scaling = next_header_info.secondary_scaling;
	chain.set_txhashset_roots(&mut b).unwrap();
	pow::pow_size(
		&mut b.header,
		next_header_info.difficulty,
		global::proofsize(),
		global::min_edge_bits(),
	)
	.unwrap();
	chain.process_block(b, chain::Options::MINE).unwrap();
	chain.validate(false).unwrap();
}

/// adds a reward output to a wallet, includes that reward in a block, mines
/// the block and adds it to the chain, with option transactions included.
/// Helpful for building up precise wallet balances for testing.
pub fn award_block_to_wallet<'a, L, C, K>(
	chain: &Chain,
	txs: Vec<&Transaction>,
	wallet: Arc<Mutex<Box<dyn WalletInst<'a, L, C, K> + 'a>>>,
	keychain_mask: Option<&SecretKey>,
) -> Result<(), libwallet::Error>
where
	L: WalletLCProvider<'a, C, K>,
	C: NodeClient + 'a,
	K: keychain::Keychain + 'a,
{
	// build block fees
	let prev = chain.head_header().unwrap();
	let fee_amt = txs.iter().map(|tx| tx.fee()).sum();
	let block_fees = BlockFees {
		fees: fee_amt,
		key_id: None,
		height: prev.height + 1,
	};
	// build coinbase (via api) and add block
	let coinbase_tx = {
		let mut w_lock = wallet.lock();
		let w = w_lock.lc_provider()?.wallet_inst()?;
		foreign::build_coinbase(&mut **w, keychain_mask, &block_fees, false)?
	};
	add_block_with_reward(chain, txs, coinbase_tx.output, coinbase_tx.kernel);
	Ok(())
}

/// Award a blocks to a wallet directly
pub fn award_blocks_to_wallet<'a, L, C, K>(
	chain: &Chain,
	wallet: Arc<Mutex<Box<dyn WalletInst<'a, L, C, K> + 'a>>>,
	keychain_mask: Option<&SecretKey>,
	number: usize,
	pause_between: bool,
) -> Result<(), libwallet::Error>
where
	L: WalletLCProvider<'a, C, K>,
	C: NodeClient + 'a,
	K: keychain::Keychain + 'a,
{
	for _ in 0..number {
		award_block_to_wallet(chain, vec![], wallet.clone(), keychain_mask)?;
		if pause_between {
			thread::sleep(std::time::Duration::from_millis(100));
		}
	}
	Ok(())
}

/// send an amount to a destination
pub fn send_to_dest<'a, L, C, K>(
	wallet: Arc<Mutex<Box<dyn WalletInst<'a, L, C, K>>>>,
	keychain_mask: Option<&SecretKey>,
	client: LocalWalletClient,
	dest: &str,
	amount: u64,
	test_mode: bool,
	outputs: Option<Vec<&str>>, // outputs to include into the transaction
	routputs: usize,            // Number of resulting outputs. Normally it is 1
) -> Result<(), libwallet::Error>
where
	L: WalletLCProvider<'a, C, K>,
	C: NodeClient + 'a,
	K: keychain::Keychain + 'a,
{
	// Caller need to update the wallet first
	owner::update_wallet_state(wallet.clone(), keychain_mask, &None)?;

	let slate = {
		let mut w_lock = wallet.lock();
		let w = w_lock.lc_provider()?.wallet_inst()?;
		let args = InitTxArgs {
			src_acct_name: None,
			amount,
			minimum_confirmations: 2,
			max_outputs: 500,
			num_change_outputs: 1,
			selection_strategy_is_use_all: true,
			..Default::default()
		};
<<<<<<< HEAD
		let slate_i =
			owner::init_send_tx(&mut **w, keychain_mask, args, test_mode, outputs, routputs)?;
		let slate = client.send_tx_slate_direct(dest.clone(), &slate_i)?;
		owner::tx_lock_outputs(&mut **w, keychain_mask, &slate, Some(String::from(dest)), 0)?;
		let (slate, _) = owner::finalize_tx(&mut **w, keychain_mask, &slate)?;
		slate
=======
		let slate_i = owner::init_send_tx(&mut **w, keychain_mask, args, test_mode)?;
		let slate = client.send_tx_slate_direct(dest, &slate_i)?;
		owner::tx_lock_outputs(&mut **w, keychain_mask, &slate, 0)?;
		owner::finalize_tx(&mut **w, keychain_mask, &slate)?
>>>>>>> 54af157e
	};
	let client = {
		let mut w_lock = wallet.lock();
		let w = w_lock.lc_provider()?.wallet_inst()?;
		w.w2n_client().clone()
	};
	owner::post_tx(&client, &slate.tx, false)?; // mines a block
	Ok(())
}

/// get wallet info totals
pub fn wallet_info<'a, L, C, K>(
	wallet: Arc<Mutex<Box<dyn WalletInst<'a, L, C, K>>>>,
	keychain_mask: Option<&SecretKey>,
) -> Result<WalletInfo, libwallet::Error>
where
	L: WalletLCProvider<'a, C, K>,
	C: NodeClient + 'a,
	K: keychain::Keychain + 'a,
{
	let (wallet_refreshed, wallet_info) =
		owner::retrieve_summary_info(wallet, keychain_mask, &None, true, 1)?;
	assert!(wallet_refreshed);
	Ok(wallet_info)
}<|MERGE_RESOLUTION|>--- conflicted
+++ resolved
@@ -240,19 +240,12 @@
 			selection_strategy_is_use_all: true,
 			..Default::default()
 		};
-<<<<<<< HEAD
 		let slate_i =
 			owner::init_send_tx(&mut **w, keychain_mask, args, test_mode, outputs, routputs)?;
 		let slate = client.send_tx_slate_direct(dest.clone(), &slate_i)?;
 		owner::tx_lock_outputs(&mut **w, keychain_mask, &slate, Some(String::from(dest)), 0)?;
 		let (slate, _) = owner::finalize_tx(&mut **w, keychain_mask, &slate)?;
 		slate
-=======
-		let slate_i = owner::init_send_tx(&mut **w, keychain_mask, args, test_mode)?;
-		let slate = client.send_tx_slate_direct(dest, &slate_i)?;
-		owner::tx_lock_outputs(&mut **w, keychain_mask, &slate, 0)?;
-		owner::finalize_tx(&mut **w, keychain_mask, &slate)?
->>>>>>> 54af157e
 	};
 	let client = {
 		let mut w_lock = wallet.lock();
