// Copyright 2018 The Grin Developers
//
// Licensed under the Apache License, Version 2.0 (the "License");
// you may not use this file except in compliance with the License.
// You may obtain a copy of the License at
//
//     http://www.apache.org/licenses/LICENSE-2.0
//
// Unless required by applicable law or agreed to in writing, software
// distributed under the License is distributed on an "AS IS" BASIS,
// WITHOUT WARRANTIES OR CONDITIONS OF ANY KIND, either express or implied.
// See the License for the specific language governing permissions and
// limitations under the License.

//! High level JSON/HTTP client API

<<<<<<< HEAD
use crate::client_utils::Socksv5Connector;
use crate::core::global;
use crate::util::to_base64;
use failure::{Backtrace, Context, Fail};
use futures::future::result;
use futures::future::{err, ok, Either};
use futures::stream::Stream;
use http::uri::{InvalidUri, Uri};
=======
use crate::util::to_base64;
use crossbeam_utils::thread::scope;
use failure::{Backtrace, Context, Fail, ResultExt};
use hyper::body;
>>>>>>> 54af157e
use hyper::header::{ACCEPT, AUTHORIZATION, CONTENT_TYPE, USER_AGENT};
use hyper::{self, Body, Client as HyperClient, Request, Uri};
use hyper_rustls;
use hyper_timeout::TimeoutConnector;
use serde::{Deserialize, Serialize};
use serde_json;
use std::fmt::{self, Display};
use std::net::SocketAddr;
use std::time::Duration;
use tokio::runtime::Builder;

/// Errors that can be returned by an ApiEndpoint implementation.
#[derive(Debug)]
pub struct Error {
	inner: Context<ErrorKind>,
}

#[derive(Clone, Eq, PartialEq, Debug, Fail)]
pub enum ErrorKind {
	#[fail(display = "Internal error: {}", _0)]
	Internal(String),
	#[fail(display = "Bad arguments: {}", _0)]
	_Argument(String),
	#[fail(display = "Not found.")]
	_NotFound,
	#[fail(display = "Request error: {}", _0)]
	RequestError(String),
	#[fail(display = "ResponseError error: {}", _0)]
	ResponseError(String),
}

impl Fail for Error {
	fn cause(&self) -> Option<&dyn Fail> {
		self.inner.cause()
	}

	fn backtrace(&self) -> Option<&Backtrace> {
		self.inner.backtrace()
	}
}

impl Display for Error {
	fn fmt(&self, f: &mut fmt::Formatter<'_>) -> fmt::Result {
		Display::fmt(&self.inner, f)
	}
}

impl Error {
	pub fn _kind(&self) -> &ErrorKind {
		self.inner.get_context()
	}
}

impl From<ErrorKind> for Error {
	fn from(kind: ErrorKind) -> Error {
		Error {
			inner: Context::new(kind),
		}
	}
}

impl From<Context<ErrorKind>> for Error {
	fn from(inner: Context<ErrorKind>) -> Error {
		Error { inner: inner }
	}
}

pub struct Client {
	/// Whether to use socks proxy
	pub use_socks: bool,
	/// Proxy url/port
	pub socks_proxy_addr: Option<SocketAddr>,
}

impl Client {
	/// New client
	pub fn new() -> Self {
		Client {
			use_socks: false,
			socks_proxy_addr: None,
		}
	}

	/// Helper function to easily issue a HTTP GET request against a given URL that
	/// returns a JSON object. Handles request building, JSON deserialization and
	/// response code checking.
	pub fn _get<'a, T>(&self, url: &'a str, api_secret: Option<String>) -> Result<T, Error>
	where
		for<'de> T: Deserialize<'de>,
	{
		self.handle_request(self.build_request(url, "GET", None, api_secret, None)?)
	}

	/// Helper function to easily issue an async HTTP GET request against a given
	/// URL that returns a future. Handles request building, JSON deserialization
	/// and response code checking.
	pub async fn _get_async<'a, T>(
		&self,
		url: &'a str,
		api_secret: Option<String>,
	) -> Result<T, Error>
	where
		for<'de> T: Deserialize<'de> + Send + 'static,
	{
<<<<<<< HEAD
		match self.build_request(url, "GET", None, api_secret, None) {
			Ok(req) => Box::new(self.handle_request_async(req)),
			Err(e) => Box::new(err(e)),
		}
=======
		self.handle_request_async(self.build_request(url, "GET", api_secret, None)?)
			.await
>>>>>>> 54af157e
	}

	/// Helper function to easily issue a HTTP GET request
	/// on a given URL that returns nothing. Handles request
	/// building and response code checking.
	pub fn _get_no_ret(&self, url: &str, api_secret: Option<String>) -> Result<(), Error> {
		let req = self.build_request(url, "GET", None, api_secret, None)?;
		self.send_request(req)?;
		Ok(())
	}

	/// Helper function to easily issue a HTTP POST request with the provided JSON
	/// object as body on a given URL that returns a JSON object. Handles request
	/// building, JSON serialization and deserialization, and response code
	/// checking.
	pub fn post<IN, OUT>(
		&self,
		url: &str,
		api_secret: Option<String>,
		input: &IN,
	) -> Result<OUT, Error>
	where
		IN: Serialize,
		for<'de> OUT: Deserialize<'de>,
	{
		let req = self.create_post_request(url, None, api_secret, input)?;
		self.handle_request(req)
	}

	/// Helper function to easily issue an async HTTP POST request with the
	/// provided JSON object as body on a given URL that returns a future. Handles
	/// request building, JSON serialization and deserialization, and response code
	/// checking.
	pub async fn post_async<IN, OUT>(
		&self,
		url: &str,
		input: &IN,
		api_secret: Option<String>,
	) -> Result<OUT, Error>
	where
		IN: Serialize,
		OUT: Send + 'static,
		for<'de> OUT: Deserialize<'de>,
	{
<<<<<<< HEAD
		match self.create_post_request(url, None, api_secret, input) {
			Ok(req) => Box::new(self.handle_request_async(req)),
			Err(e) => Box::new(err(e)),
		}
=======
		self.handle_request_async(self.create_post_request(url, api_secret, input)?)
			.await
>>>>>>> 54af157e
	}

	/// Helper function to easily issue a HTTP POST request with the provided JSON
	/// object as body on a given URL that returns nothing. Handles request
	/// building, JSON serialization, and response code
	/// checking.
	pub fn _post_no_ret<IN>(
		&self,
		url: &str,
		api_secret: Option<String>,
		input: &IN,
	) -> Result<(), Error>
	where
		IN: Serialize,
	{
		let req = self.create_post_request(url, None, api_secret, input)?;
		self.send_request(req)?;
		Ok(())
	}

	/// Helper function to easily issue an async HTTP POST request with the
	/// provided JSON object as body on a given URL that returns a future. Handles
	/// request building, JSON serialization and deserialization, and response code
	/// checking.
	pub async fn _post_no_ret_async<IN>(
		&self,
		url: &str,
		api_secret: Option<String>,
		input: &IN,
	) -> Result<(), Error>
	where
		IN: Serialize,
	{
<<<<<<< HEAD
		match self.create_post_request(url, None, api_secret, input) {
			Ok(req) => Box::new(self.send_request_async(req).and_then(|_| ok(()))),
			Err(e) => Box::new(err(e)),
		}
=======
		self.send_request_async(self.create_post_request(url, api_secret, input)?)
			.await?;
		Ok(())
>>>>>>> 54af157e
	}

	fn build_request(
		&self,
		url: &str,
		method: &str,
		basic_auth_key: Option<String>, // In Node will be generated. Specify None if talk to the Node. Another wallet wants 'mwc'
		api_secret: Option<String>,
		body: Option<String>,
	) -> Result<Request<Body>, Error> {
<<<<<<< HEAD
		let basic_auth_key = basic_auth_key.unwrap_or(if global::is_mainnet() {
			"mwcmain".to_string()
		} else if global::is_floonet() {
			"mwcfloo".to_string()
		} else {
			"mwc".to_string()
		});

		self.build_request_ex(
			url,
			method,
			api_secret,
			Some(basic_auth_key.to_string()),
			body,
		)
	}

	fn build_request_ex(
		&self,
		url: &str,
		method: &str,
		api_secret: Option<String>,
		basic_auth_key: Option<String>,
		body: Option<String>,
	) -> Result<Request<Body>, Error> {
		let uri = url.parse::<Uri>().map_err::<Error, _>(|e: InvalidUri| {
			ErrorKind::Argument(format!("Invalid url {}, {}", url, e)).into()
		})?;
		let mut builder = Request::builder();

		if basic_auth_key.is_some() && api_secret.is_some() {
			let auth_key = format!("{}:{}", basic_auth_key.unwrap(), api_secret.unwrap());
			let base64_key = to_base64(&auth_key);
			let basic_auth = format!("Basic {}", base64_key);

			builder.header(AUTHORIZATION, basic_auth);
=======
		let uri: Uri = url
			.parse()
			.map_err(|_| ErrorKind::RequestError(format!("Invalid url {}", url)))?;
		let mut builder = Request::builder();
		if let Some(api_secret) = api_secret {
			let basic_auth = format!("Basic {}", to_base64(&format!("grin:{}", api_secret)));
			builder = builder.header(AUTHORIZATION, basic_auth);
>>>>>>> 54af157e
		}

		builder
			.method(method)
			.uri(uri)
			.header(USER_AGENT, "mwc-client")
			.header(ACCEPT, "application/json")
			.header(CONTENT_TYPE, "application/json")
			.body(match body {
				None => Body::empty(),
				Some(json) => json.into(),
			})
			.map_err(|e| {
				ErrorKind::RequestError(format!("Bad request {} {}: {}", method, url, e)).into()
			})
	}

	pub fn create_post_request<IN>(
		&self,
		url: &str,
		basic_auth_key: Option<String>, // Specify None if talk to the Node. Another wallet wants 'mwc'
		api_secret: Option<String>,
		input: &IN,
	) -> Result<Request<Body>, Error>
	where
		IN: Serialize,
	{
		let json = serde_json::to_string(input)
			.map_err(|e| ErrorKind::Internal(format!("Could not serialize data to JSON, {}", e)))?;
		self.build_request(url, "POST", basic_auth_key, api_secret, Some(json))
	}

	pub fn _create_post_request_ex<IN>(
		&self,
		url: &str,
		api_secret: Option<String>,
		basic_auth_key: Option<String>,
		input: &IN,
	) -> Result<Request<Body>, Error>
	where
		IN: Serialize,
	{
		let json = serde_json::to_string(input)
			.map_err(|e| ErrorKind::Internal(format!("Could not serialize data to JSON, {}", e)))?;
		self.build_request_ex(url, "POST", api_secret, basic_auth_key, Some(json))
	}

	fn handle_request<T>(&self, req: Request<Body>) -> Result<T, Error>
	where
		for<'de> T: Deserialize<'de>,
	{
		let data = self.send_request(req)?;
		serde_json::from_str(&data).map_err(|e| {
			ErrorKind::ResponseError(format!("Cannot parse response {}, {}", data, e)).into()
		})
	}

	async fn handle_request_async<T>(&self, req: Request<Body>) -> Result<T, Error>
	where
		for<'de> T: Deserialize<'de> + Send + 'static,
	{
<<<<<<< HEAD
		Box::new(self.send_request_async(req).and_then(|data| {
			serde_json::from_str(&data).map_err(|e| {
				ErrorKind::ResponseError(format!("Cannot parse response {}, {}", data, e)).into()
			})
		}))
	}

	fn send_request_async(
		&self,
		req: Request<Body>,
	) -> Box<dyn Future<Item = String, Error = Error> + Send> {
		//TODO: redundant code, enjoy figuring out type params for dynamic dispatch of client
		match self.use_socks {
			false => {
				let https = hyper_rustls::HttpsConnector::new(1);
				let mut connector = TimeoutConnector::new(https);
				connector.set_connect_timeout(Some(Duration::from_secs(20)));
				connector.set_read_timeout(Some(Duration::from_secs(20)));
				connector.set_write_timeout(Some(Duration::from_secs(20)));
				let client = hyper::Client::builder().build::<_, hyper::Body>(connector);
				Box::new(
					client
						.request(req)
						.map_err(|e| {
							ErrorKind::RequestError(format!("Cannot make request: {}", e)).into()
						})
						.and_then(|resp| {
							if !resp.status().is_success() {
								Either::A(err(ErrorKind::RequestError(format!(
									"Error code: {}; Description: {}",
									resp.status(),
									resp.into_body()
										.map_err(|e| format!("Fail to read response body: {}", e))
										.concat2()
										.and_then(|ch| ok(
											String::from_utf8_lossy(&ch.to_vec()).to_string()
										))
										.wait()
										.unwrap_or("Unable to get any respond".to_string())
								))
								.into()))
							} else {
								Either::B(
									resp.into_body()
										.map_err(|e| {
											ErrorKind::RequestError(format!(
												"Cannot read response body: {}",
												e
											))
											.into()
										})
										.concat2()
										.and_then(|ch| {
											ok(String::from_utf8_lossy(&ch.to_vec()).to_string())
										}),
								)
							}
						}),
				)
			}
			true => {
				let addr = match self.socks_proxy_addr {
					Some(a) => a,
					None => {
						return Box::new(result(Err(ErrorKind::RequestError(format!(
							"Can't parse Socks proxy address"
						))
						.into())))
					}
				};
				let socks_connector = Socksv5Connector::new(addr);
				let mut connector = TimeoutConnector::new(socks_connector);
				connector.set_connect_timeout(Some(Duration::from_secs(20)));
				connector.set_read_timeout(Some(Duration::from_secs(20)));
				connector.set_write_timeout(Some(Duration::from_secs(20)));
				let client = hyper::Client::builder().build::<_, hyper::Body>(connector);
				Box::new(
					client
						.request(req)
						.map_err(|e| {
							ErrorKind::RequestError(format!("Failed to make request: {}", e)).into()
						})
						.and_then(|resp| {
							if !resp.status().is_success() {
								Either::A(err(ErrorKind::RequestError(format!(
									"Error code: {}; Description: {}",
									resp.status(),
									resp.into_body()
										.map_err(|e| format!("Cannot read response body: {}", e))
										.concat2()
										.and_then(|ch| ok(
											String::from_utf8_lossy(&ch.to_vec()).to_string()
										))
										.wait()
										.unwrap_or("Unable to get any respond".to_string())
								))
								.into()))
							} else {
								Either::B(
									resp.into_body()
										.map_err(|e| {
											ErrorKind::RequestError(format!(
												"Cannot read response body: {}",
												e
											))
											.into()
										})
										.concat2()
										.and_then(|ch| {
											ok(String::from_utf8_lossy(&ch.to_vec()).to_string())
										}),
								)
							}
						}),
				)
			}
		}
=======
		let data = self.send_request_async(req).await?;
		let ser = serde_json::from_str(&data)
			.map_err(|e| e.context(ErrorKind::ResponseError("Cannot parse response".to_owned())))?;
		Ok(ser)
	}

	async fn send_request_async(&self, req: Request<Body>) -> Result<String, Error> {
		let resp = if !self.use_socks {
			let https = hyper_rustls::HttpsConnector::new();
			let mut connector = TimeoutConnector::new(https);
			connector.set_connect_timeout(Some(Duration::from_secs(20)));
			connector.set_read_timeout(Some(Duration::from_secs(20)));
			connector.set_write_timeout(Some(Duration::from_secs(20)));
			let client = HyperClient::builder().build::<_, Body>(connector);

			client.request(req).await
		} else {
			let addr = self.socks_proxy_addr.ok_or_else(|| {
				ErrorKind::RequestError("Missing Socks proxy address".to_string())
			})?;
			let auth = format!("{}:{}", addr.ip(), addr.port());

			let https = hyper_rustls::HttpsConnector::new();
			let socks = hyper_socks2::SocksConnector {
				proxy_addr: hyper::Uri::builder()
					.scheme("socks5")
					.authority(auth.as_str())
					.path_and_query("/")
					.build()
					.map_err(|_| {
						ErrorKind::RequestError("Can't parse Socks proxy address".to_string())
					})?,
				auth: None,
				connector: https,
			};
			let mut connector = TimeoutConnector::new(socks);
			connector.set_connect_timeout(Some(Duration::from_secs(20)));
			connector.set_read_timeout(Some(Duration::from_secs(20)));
			connector.set_write_timeout(Some(Duration::from_secs(20)));
			let client = HyperClient::builder().build::<_, Body>(connector);

			client.request(req).await
		};
		let resp =
			resp.map_err(|e| ErrorKind::RequestError(format!("Cannot make request: {}", e)))?;

		let raw = body::to_bytes(resp)
			.await
			.map_err(|e| ErrorKind::RequestError(format!("Cannot read response body: {}", e)))?;

		Ok(String::from_utf8_lossy(&raw).to_string())
>>>>>>> 54af157e
	}

	pub fn send_request(&self, req: Request<Body>) -> Result<String, Error> {
		let task = self.send_request_async(req);
<<<<<<< HEAD
		let mut rt = Builder::new()
			.core_threads(2) // There was issue with memory
			.build()
			.map_err(|e| ErrorKind::Internal(format!("can't create Tokio runtime, {}", e)))?;
		let res = rt.block_on(task);
		let _ = rt.shutdown_now().wait();
		res
=======
		scope(|s| {
			let handle = s.spawn(|_| {
				let mut rt = Builder::new()
					.basic_scheduler()
					.enable_all()
					.build()
					.context(ErrorKind::Internal("can't create Tokio runtime".to_owned()))?;
				rt.block_on(task)
			});
			handle.join().unwrap()
		})
		.unwrap()
>>>>>>> 54af157e
	}
}<|MERGE_RESOLUTION|>--- conflicted
+++ resolved
@@ -14,21 +14,11 @@
 
 //! High level JSON/HTTP client API
 
-<<<<<<< HEAD
-use crate::client_utils::Socksv5Connector;
 use crate::core::global;
 use crate::util::to_base64;
+use crossbeam_utils::thread::scope;
 use failure::{Backtrace, Context, Fail};
-use futures::future::result;
-use futures::future::{err, ok, Either};
-use futures::stream::Stream;
-use http::uri::{InvalidUri, Uri};
-=======
-use crate::util::to_base64;
-use crossbeam_utils::thread::scope;
-use failure::{Backtrace, Context, Fail, ResultExt};
 use hyper::body;
->>>>>>> 54af157e
 use hyper::header::{ACCEPT, AUTHORIZATION, CONTENT_TYPE, USER_AGENT};
 use hyper::{self, Body, Client as HyperClient, Request, Uri};
 use hyper_rustls;
@@ -51,9 +41,7 @@
 	#[fail(display = "Internal error: {}", _0)]
 	Internal(String),
 	#[fail(display = "Bad arguments: {}", _0)]
-	_Argument(String),
-	#[fail(display = "Not found.")]
-	_NotFound,
+	Argument(String),
 	#[fail(display = "Request error: {}", _0)]
 	RequestError(String),
 	#[fail(display = "ResponseError error: {}", _0)]
@@ -115,7 +103,7 @@
 	/// Helper function to easily issue a HTTP GET request against a given URL that
 	/// returns a JSON object. Handles request building, JSON deserialization and
 	/// response code checking.
-	pub fn _get<'a, T>(&self, url: &'a str, api_secret: Option<String>) -> Result<T, Error>
+	pub fn get<'a, T>(&self, url: &'a str, api_secret: Option<String>) -> Result<T, Error>
 	where
 		for<'de> T: Deserialize<'de>,
 	{
@@ -133,15 +121,8 @@
 	where
 		for<'de> T: Deserialize<'de> + Send + 'static,
 	{
-<<<<<<< HEAD
-		match self.build_request(url, "GET", None, api_secret, None) {
-			Ok(req) => Box::new(self.handle_request_async(req)),
-			Err(e) => Box::new(err(e)),
-		}
-=======
-		self.handle_request_async(self.build_request(url, "GET", api_secret, None)?)
+		self.handle_request_async(self.build_request(url, "GET", None, api_secret, None)?)
 			.await
->>>>>>> 54af157e
 	}
 
 	/// Helper function to easily issue a HTTP GET request
@@ -186,15 +167,8 @@
 		OUT: Send + 'static,
 		for<'de> OUT: Deserialize<'de>,
 	{
-<<<<<<< HEAD
-		match self.create_post_request(url, None, api_secret, input) {
-			Ok(req) => Box::new(self.handle_request_async(req)),
-			Err(e) => Box::new(err(e)),
-		}
-=======
-		self.handle_request_async(self.create_post_request(url, api_secret, input)?)
+		self.handle_request_async(self.create_post_request(url, None, api_secret, input)?)
 			.await
->>>>>>> 54af157e
 	}
 
 	/// Helper function to easily issue a HTTP POST request with the provided JSON
@@ -228,16 +202,9 @@
 	where
 		IN: Serialize,
 	{
-<<<<<<< HEAD
-		match self.create_post_request(url, None, api_secret, input) {
-			Ok(req) => Box::new(self.send_request_async(req).and_then(|_| ok(()))),
-			Err(e) => Box::new(err(e)),
-		}
-=======
-		self.send_request_async(self.create_post_request(url, api_secret, input)?)
+		self.send_request_async(self.create_post_request(url, None, api_secret, input)?)
 			.await?;
 		Ok(())
->>>>>>> 54af157e
 	}
 
 	fn build_request(
@@ -248,7 +215,6 @@
 		api_secret: Option<String>,
 		body: Option<String>,
 	) -> Result<Request<Body>, Error> {
-<<<<<<< HEAD
 		let basic_auth_key = basic_auth_key.unwrap_or(if global::is_mainnet() {
 			"mwcmain".to_string()
 		} else if global::is_floonet() {
@@ -274,26 +240,15 @@
 		basic_auth_key: Option<String>,
 		body: Option<String>,
 	) -> Result<Request<Body>, Error> {
-		let uri = url.parse::<Uri>().map_err::<Error, _>(|e: InvalidUri| {
-			ErrorKind::Argument(format!("Invalid url {}, {}", url, e)).into()
-		})?;
+		let uri: Uri = url
+			.parse()
+			.map_err(|e| ErrorKind::Argument(format!("Invalid url {}, {}", url, e)))?;
 		let mut builder = Request::builder();
-
 		if basic_auth_key.is_some() && api_secret.is_some() {
 			let auth_key = format!("{}:{}", basic_auth_key.unwrap(), api_secret.unwrap());
 			let base64_key = to_base64(&auth_key);
 			let basic_auth = format!("Basic {}", base64_key);
-
-			builder.header(AUTHORIZATION, basic_auth);
-=======
-		let uri: Uri = url
-			.parse()
-			.map_err(|_| ErrorKind::RequestError(format!("Invalid url {}", url)))?;
-		let mut builder = Request::builder();
-		if let Some(api_secret) = api_secret {
-			let basic_auth = format!("Basic {}", to_base64(&format!("grin:{}", api_secret)));
 			builder = builder.header(AUTHORIZATION, basic_auth);
->>>>>>> 54af157e
 		}
 
 		builder
@@ -355,128 +310,10 @@
 	where
 		for<'de> T: Deserialize<'de> + Send + 'static,
 	{
-<<<<<<< HEAD
-		Box::new(self.send_request_async(req).and_then(|data| {
-			serde_json::from_str(&data).map_err(|e| {
-				ErrorKind::ResponseError(format!("Cannot parse response {}, {}", data, e)).into()
-			})
-		}))
-	}
-
-	fn send_request_async(
-		&self,
-		req: Request<Body>,
-	) -> Box<dyn Future<Item = String, Error = Error> + Send> {
-		//TODO: redundant code, enjoy figuring out type params for dynamic dispatch of client
-		match self.use_socks {
-			false => {
-				let https = hyper_rustls::HttpsConnector::new(1);
-				let mut connector = TimeoutConnector::new(https);
-				connector.set_connect_timeout(Some(Duration::from_secs(20)));
-				connector.set_read_timeout(Some(Duration::from_secs(20)));
-				connector.set_write_timeout(Some(Duration::from_secs(20)));
-				let client = hyper::Client::builder().build::<_, hyper::Body>(connector);
-				Box::new(
-					client
-						.request(req)
-						.map_err(|e| {
-							ErrorKind::RequestError(format!("Cannot make request: {}", e)).into()
-						})
-						.and_then(|resp| {
-							if !resp.status().is_success() {
-								Either::A(err(ErrorKind::RequestError(format!(
-									"Error code: {}; Description: {}",
-									resp.status(),
-									resp.into_body()
-										.map_err(|e| format!("Fail to read response body: {}", e))
-										.concat2()
-										.and_then(|ch| ok(
-											String::from_utf8_lossy(&ch.to_vec()).to_string()
-										))
-										.wait()
-										.unwrap_or("Unable to get any respond".to_string())
-								))
-								.into()))
-							} else {
-								Either::B(
-									resp.into_body()
-										.map_err(|e| {
-											ErrorKind::RequestError(format!(
-												"Cannot read response body: {}",
-												e
-											))
-											.into()
-										})
-										.concat2()
-										.and_then(|ch| {
-											ok(String::from_utf8_lossy(&ch.to_vec()).to_string())
-										}),
-								)
-							}
-						}),
-				)
-			}
-			true => {
-				let addr = match self.socks_proxy_addr {
-					Some(a) => a,
-					None => {
-						return Box::new(result(Err(ErrorKind::RequestError(format!(
-							"Can't parse Socks proxy address"
-						))
-						.into())))
-					}
-				};
-				let socks_connector = Socksv5Connector::new(addr);
-				let mut connector = TimeoutConnector::new(socks_connector);
-				connector.set_connect_timeout(Some(Duration::from_secs(20)));
-				connector.set_read_timeout(Some(Duration::from_secs(20)));
-				connector.set_write_timeout(Some(Duration::from_secs(20)));
-				let client = hyper::Client::builder().build::<_, hyper::Body>(connector);
-				Box::new(
-					client
-						.request(req)
-						.map_err(|e| {
-							ErrorKind::RequestError(format!("Failed to make request: {}", e)).into()
-						})
-						.and_then(|resp| {
-							if !resp.status().is_success() {
-								Either::A(err(ErrorKind::RequestError(format!(
-									"Error code: {}; Description: {}",
-									resp.status(),
-									resp.into_body()
-										.map_err(|e| format!("Cannot read response body: {}", e))
-										.concat2()
-										.and_then(|ch| ok(
-											String::from_utf8_lossy(&ch.to_vec()).to_string()
-										))
-										.wait()
-										.unwrap_or("Unable to get any respond".to_string())
-								))
-								.into()))
-							} else {
-								Either::B(
-									resp.into_body()
-										.map_err(|e| {
-											ErrorKind::RequestError(format!(
-												"Cannot read response body: {}",
-												e
-											))
-											.into()
-										})
-										.concat2()
-										.and_then(|ch| {
-											ok(String::from_utf8_lossy(&ch.to_vec()).to_string())
-										}),
-								)
-							}
-						}),
-				)
-			}
-		}
-=======
 		let data = self.send_request_async(req).await?;
-		let ser = serde_json::from_str(&data)
-			.map_err(|e| e.context(ErrorKind::ResponseError("Cannot parse response".to_owned())))?;
+		let ser = serde_json::from_str(&data).map_err(|e| {
+			ErrorKind::ResponseError(format!("Cannot parse response {}, {}", data, e))
+		})?;
 		Ok(ser)
 	}
 
@@ -525,32 +362,23 @@
 			.map_err(|e| ErrorKind::RequestError(format!("Cannot read response body: {}", e)))?;
 
 		Ok(String::from_utf8_lossy(&raw).to_string())
->>>>>>> 54af157e
 	}
 
 	pub fn send_request(&self, req: Request<Body>) -> Result<String, Error> {
 		let task = self.send_request_async(req);
-<<<<<<< HEAD
-		let mut rt = Builder::new()
-			.core_threads(2) // There was issue with memory
-			.build()
-			.map_err(|e| ErrorKind::Internal(format!("can't create Tokio runtime, {}", e)))?;
-		let res = rt.block_on(task);
-		let _ = rt.shutdown_now().wait();
-		res
-=======
 		scope(|s| {
 			let handle = s.spawn(|_| {
 				let mut rt = Builder::new()
 					.basic_scheduler()
 					.enable_all()
 					.build()
-					.context(ErrorKind::Internal("can't create Tokio runtime".to_owned()))?;
+					.map_err(|e| {
+						ErrorKind::Internal(format!("can't create Tokio runtime, {}", e))
+					})?;
 				rt.block_on(task)
 			});
 			handle.join().unwrap()
 		})
 		.unwrap()
->>>>>>> 54af157e
 	}
 }