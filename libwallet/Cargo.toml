--- conflicted
+++ resolved
@@ -1,10 +1,6 @@
 [package]
 name = "grin_wallet_libwallet"
-<<<<<<< HEAD
-version = "2.4.6"
-=======
-version = "3.0.0"
->>>>>>> 9360e5c5
+version = "3.0.0-beta.1"
 authors = ["Grin Developers <mimblewimble@lists.launchpad.net>"]
 description = "Simple, private and scalable cryptocurrency implementation based on the MimbleWimble chain format."
 license = "Apache-2.0"
@@ -33,12 +29,5 @@
 byteorder = "1"
 data-encoding = "2"
 
-<<<<<<< HEAD
-grin_wallet_util = { path = "../util", version = "2.4.6" }
-
-[dev-dependencies]
-grin_wallet_config = { path = "../config", version = "2.4.6" }
-=======
-grin_wallet_util = { path = "../util", version = "3.0.0" }
-grin_wallet_config = { path = "../config", version = "3.0.0" }
->>>>>>> 9360e5c5
+grin_wallet_util = { path = "../util", version = "3.0.0-beta.1" }
+grin_wallet_config = { path = "../config", version = "3.0.0-beta.1" }