// Copyright 2019 The Grin Developers
//
// Licensed under the Apache License, Version 2.0 (the "License");
// you may not use this file except in compliance with the License.
// You may obtain a copy of the License at
//
//     http://www.apache.org/licenses/LICENSE-2.0
//
// Unless required by applicable law or agreed to in writing, software
// distributed under the License is distributed on an "AS IS" BASIS,
// WITHOUT WARRANTIES OR CONDITIONS OF ANY KIND, either express or implied.
// See the License for the specific language governing permissions and
// limitations under the License.

//! Selection of inputs for building transactions

use crate::address;
use crate::error::{Error, ErrorKind};
use crate::grin_core::core::amount_to_hr_string;
use crate::grin_core::libtx::{
	build,
	proof::{ProofBuild, ProofBuilder},
	tx_fee,
};
use crate::grin_keychain::{Identifier, Keychain};
use crate::grin_util::secp::key::SecretKey;
use crate::internal::keys;
use crate::slate::Slate;
use crate::types::*;
use std::collections::HashMap;

/// Initialize a transaction on the sender side, returns a corresponding
/// libwallet transaction slate with the appropriate inputs selected,
/// and saves the private wallet identifiers of our selected outputs
/// into our transaction context

pub fn build_send_tx<'a, T: ?Sized, C, K>(
	wallet: &mut T,
	keychain: &K,
	keychain_mask: Option<&SecretKey>,
	slate: &mut Slate,
	minimum_confirmations: u64,
	max_outputs: usize,
	change_outputs: usize,
	selection_strategy_is_use_all: bool,
	parent_key_id: Identifier,
	use_test_nonce: bool,
) -> Result<Context, Error>
where
	T: WalletBackend<'a, C, K>,
	C: NodeClient + 'a,
	K: Keychain + 'a,
{
	let (elems, inputs, change_amounts_derivations, fee) = select_send_tx(
		wallet,
		keychain_mask,
		slate.amount,
		slate.height,
		minimum_confirmations,
		max_outputs,
		change_outputs,
		selection_strategy_is_use_all,
		&parent_key_id,
	)?;
	let keychain = wallet.keychain();
	let blinding = slate.add_transaction_elements(keychain, &ProofBuilder::new(keychain), elems)?;

	// Update the fee on the slate so we account for this when building the tx.
	slate.fee = fee;

<<<<<<< HEAD
=======
	let blinding = slate.add_transaction_elements(keychain, &ProofBuilder::new(keychain), elems)?;

>>>>>>> 99ef9014
	// Create our own private context
	let mut context = Context::new(
		keychain.secp(),
		blinding.secret_key(&keychain.secp()).unwrap(),
		&parent_key_id,
		use_test_nonce,
		0,
	);

	context.fee = fee;

	// Store our private identifiers for each input
	for input in inputs {
		context.add_input(&input.key_id, &input.mmr_index, input.value);
	}

	let mut commits: HashMap<Identifier, Option<String>> = HashMap::new();

	// Store change output(s) and cached commits
	for (change_amount, id, mmr_index) in &change_amounts_derivations {
		context.add_output(&id, &mmr_index, *change_amount);
		commits.insert(
			id.clone(),
			wallet.calc_commit_for_cache(keychain_mask, *change_amount, &id)?,
		);
	}

	Ok(context)
}

/// Locks all corresponding outputs in the context, creates
/// change outputs and tx log entry
pub fn lock_tx_context<'a, T: ?Sized, C, K>(
	wallet: &mut T,
	keychain_mask: Option<&SecretKey>,
	slate: &Slate,
	context: &Context,
) -> Result<(), Error>
where
	T: WalletBackend<'a, C, K>,
	C: NodeClient + 'a,
	K: Keychain + 'a,
{
	let mut output_commits: HashMap<Identifier, (Option<String>, u64)> = HashMap::new();
	// Store cached commits before locking wallet
	let mut total_change = 0;
	for (id, _, change_amount) in &context.get_outputs() {
		output_commits.insert(
			id.clone(),
			(
				wallet.calc_commit_for_cache(keychain_mask, *change_amount, &id)?,
				*change_amount,
			),
		);
		total_change += change_amount;
	}

	debug!("Change amount is: {}", total_change);

	let keychain = wallet.keychain(keychain_mask)?;

	let tx_entry = {
		let lock_inputs = context.get_inputs().clone();
		let messages = Some(slate.participant_messages());
		let slate_id = slate.id;
		let height = slate.height;
		let parent_key_id = context.parent_key_id.clone();
		let mut batch = wallet.batch(keychain_mask)?;
		let log_id = batch.next_tx_log_id(&parent_key_id)?;
		let mut t = TxLogEntry::new(parent_key_id.clone(), TxLogEntryType::TxSent, log_id);
		t.tx_slate_id = Some(slate_id.clone());
		let filename = format!("{}.mwctx", slate_id);
		t.stored_tx = Some(filename);
		t.fee = Some(slate.fee);
		t.ttl_cutoff_height = slate.ttl_cutoff_height;

		match slate.calc_excess(&keychain) {
			Ok(e) => t.kernel_excess = Some(e),
			Err(_) => {}
		}
		t.kernel_lookup_min_height = Some(slate.height);

		let mut amount_debited = 0;
		t.num_inputs = lock_inputs.len();
		for id in lock_inputs {
			let mut coin = batch.get(&id.0, &id.1).unwrap();
			coin.tx_log_entry = Some(log_id);
			amount_debited = amount_debited + coin.value;
			batch.lock_output(&mut coin)?;
		}

		t.amount_debited = amount_debited;
		t.messages = messages;

		// store extra payment proof info, if required
		if let Some(ref p) = slate.payment_proof {
			let sender_address_path = match context.payment_proof_derivation_index {
				Some(p) => p,
				None => {
					return Err(ErrorKind::PaymentProof(
						"Payment proof derivation index required".to_owned(),
					))?;
				}
			};
			let sender_key = address::address_from_derivation_path(
				&keychain,
				&parent_key_id,
				sender_address_path,
			)?;
			let sender_address = address::ed25519_keypair(&sender_key)?.1;
			t.payment_proof = Some(StoredProofInfo {
				receiver_address: p.receiver_address.clone(),
				receiver_signature: p.receiver_signature.clone(),
				sender_address,
				sender_address_path,
				sender_signature: None,
			});
		};

		// write the output representing our change
		for (id, _, _) in &context.get_outputs() {
			t.num_outputs += 1;
			let (commit, change_amount) = output_commits.get(&id).unwrap().clone();
			t.amount_credited += change_amount;
			batch.save(OutputData {
				root_key_id: parent_key_id.clone(),
				key_id: id.clone(),
				n_child: id.to_path().last_path_index(),
				commit: commit,
				mmr_index: None,
				value: change_amount.clone(),
				status: OutputStatus::Unconfirmed,
				height: height,
				lock_height: 0,
				is_coinbase: false,
				tx_log_entry: Some(log_id),
			})?;
		}
		batch.save_tx_log_entry(t.clone(), &parent_key_id)?;
		batch.commit()?;
		t
	};
	wallet.store_tx(&format!("{}", tx_entry.tx_slate_id.unwrap()), &slate.tx)?;
	Ok(())
}

/// Creates a new output in the wallet for the recipient,
/// returning the key of the fresh output
/// Also creates a new transaction containing the output
pub fn build_recipient_output<'a, T: ?Sized, C, K>(
	wallet: &mut T,
	keychain_mask: Option<&SecretKey>,
	slate: &mut Slate,
	parent_key_id: Identifier,
	use_test_rng: bool,
) -> Result<(Identifier, Context), Error>
where
	T: WalletBackend<'a, C, K>,
	C: NodeClient + 'a,
	K: Keychain + 'a,
{
	// Create a potential output for this transaction
<<<<<<< HEAD
	let key_id = keys::next_available_key(wallet).unwrap();
	let keychain = wallet.keychain().clone();
=======
	let key_id = keys::next_available_key(wallet, keychain_mask).unwrap();
	let keychain = wallet.keychain(keychain_mask)?;
>>>>>>> 99ef9014
	let key_id_inner = key_id.clone();
	let amount = slate.amount;
	let height = slate.height;

	let slate_id = slate.id.clone();
	let blinding = slate.add_transaction_elements(
		&keychain,
		&ProofBuilder::new(&keychain),
		vec![build::output(amount, key_id.clone())],
	)?;

	// Add blinding sum to our context
	let mut context = Context::new(
		keychain.secp(),
		blinding
			.secret_key(wallet.keychain(keychain_mask)?.secp())
			.unwrap(),
		&parent_key_id,
		use_test_rng,
		1,
	);

	context.add_output(&key_id, &None, amount);
	let messages = Some(slate.participant_messages());
	let commit = wallet.calc_commit_for_cache(keychain_mask, amount, &key_id_inner)?;
	let mut batch = wallet.batch(keychain_mask)?;
	let log_id = batch.next_tx_log_id(&parent_key_id)?;
	let mut t = TxLogEntry::new(parent_key_id.clone(), TxLogEntryType::TxReceived, log_id);
	t.tx_slate_id = Some(slate_id);
	t.amount_credited = amount;
	t.num_outputs = 1;
	t.messages = messages;
	t.ttl_cutoff_height = slate.ttl_cutoff_height;
	// when invoicing, this will be invalid
	match slate.calc_excess(&keychain) {
		Ok(e) => t.kernel_excess = Some(e),
		Err(_) => {}
	}
	t.kernel_lookup_min_height = Some(slate.height);
	batch.save(OutputData {
		root_key_id: parent_key_id.clone(),
		key_id: key_id_inner.clone(),
		mmr_index: None,
		n_child: key_id_inner.to_path().last_path_index(),
		commit: commit,
		value: amount,
		status: OutputStatus::Unconfirmed,
		height: height,
		lock_height: 0,
		is_coinbase: false,
		tx_log_entry: Some(log_id),
	})?;
	batch.save_tx_log_entry(t, &parent_key_id)?;
	batch.commit()?;

	Ok((key_id, context))
}

/// Builds a transaction to send to someone from the HD seed associated with the
/// wallet and the amount to send. Handles reading through the wallet data file,
/// selecting outputs to spend and building the change.
<<<<<<< HEAD
pub fn select_send_tx<T: ?Sized, C, K, B>(
=======
pub fn select_send_tx<'a, T: ?Sized, C, K, B>(
>>>>>>> 99ef9014
	wallet: &mut T,
	keychain_mask: Option<&SecretKey>,
	amount: u64,
	current_height: u64,
	minimum_confirmations: u64,
	max_outputs: usize,
	change_outputs: usize,
	selection_strategy_is_use_all: bool,
	parent_key_id: &Identifier,
) -> Result<
	(
		Vec<Box<build::Append<K, B>>>,
		Vec<OutputData>,
		Vec<(u64, Identifier, Option<u64>)>, // change amounts and derivations
		u64,                                 // fee
	),
	Error,
>
where
<<<<<<< HEAD
	T: WalletBackend<C, K>,
	C: NodeClient,
	K: Keychain,
=======
	T: WalletBackend<'a, C, K>,
	C: NodeClient + 'a,
	K: Keychain + 'a,
>>>>>>> 99ef9014
	B: ProofBuild,
{
	let (coins, _total, amount, fee) = select_coins_and_fee(
		wallet,
		amount,
		current_height,
		minimum_confirmations,
		max_outputs,
		change_outputs,
		selection_strategy_is_use_all,
		&parent_key_id,
	)?;

	// build transaction skeleton with inputs and change
	let (parts, change_amounts_derivations) =
		inputs_and_change(&coins, wallet, keychain_mask, amount, fee, change_outputs)?;

	Ok((parts, coins, change_amounts_derivations, fee))
}

/// Select outputs and calculating fee.
pub fn select_coins_and_fee<'a, T: ?Sized, C, K>(
	wallet: &mut T,
	amount: u64,
	current_height: u64,
	minimum_confirmations: u64,
	max_outputs: usize,
	change_outputs: usize,
	selection_strategy_is_use_all: bool,
	parent_key_id: &Identifier,
) -> Result<
	(
		Vec<OutputData>,
		u64, // total
		u64, // amount
		u64, // fee
	),
	Error,
>
where
	T: WalletBackend<'a, C, K>,
	C: NodeClient + 'a,
	K: Keychain + 'a,
{
	// select some spendable coins from the wallet
	let (max_outputs, mut coins) = select_coins(
		wallet,
		amount,
		current_height,
		minimum_confirmations,
		max_outputs,
		selection_strategy_is_use_all,
		parent_key_id,
	);

	// sender is responsible for setting the fee on the partial tx
	// recipient should double check the fee calculation and not blindly trust the
	// sender

	// TODO - Is it safe to spend without a change output? (1 input -> 1 output)
	// TODO - Does this not potentially reveal the senders private key?
	//
	// First attempt to spend without change
	let mut fee = tx_fee(coins.len(), 1, 1, None);
	let mut total: u64 = coins.iter().map(|c| c.value).sum();
	let mut amount_with_fee = amount + fee;

	if total == 0 {
		return Err(ErrorKind::NotEnoughFunds {
			available: 0,
			available_disp: amount_to_hr_string(0, false),
			needed: amount_with_fee as u64,
			needed_disp: amount_to_hr_string(amount_with_fee as u64, false),
		})?;
	}

	// The amount with fee is more than the total values of our max outputs
	if total < amount_with_fee && coins.len() == max_outputs {
		return Err(ErrorKind::NotEnoughFunds {
			available: total,
			available_disp: amount_to_hr_string(total, false),
			needed: amount_with_fee as u64,
			needed_disp: amount_to_hr_string(amount_with_fee as u64, false),
		})?;
	}

	let num_outputs = change_outputs + 1;

	// We need to add a change address or amount with fee is more than total
	if total != amount_with_fee {
		fee = tx_fee(coins.len(), num_outputs, 1, None);
		amount_with_fee = amount + fee;

		// Here check if we have enough outputs for the amount including fee otherwise
		// look for other outputs and check again
		while total < amount_with_fee {
			// End the loop if we have selected all the outputs and still not enough funds
			if coins.len() == max_outputs {
				return Err(ErrorKind::NotEnoughFunds {
					available: total as u64,
					available_disp: amount_to_hr_string(total, false),
					needed: amount_with_fee as u64,
					needed_disp: amount_to_hr_string(amount_with_fee as u64, false),
				})?;
			}

			// select some spendable coins from the wallet
			coins = select_coins(
				wallet,
				amount_with_fee,
				current_height,
				minimum_confirmations,
				max_outputs,
				selection_strategy_is_use_all,
				parent_key_id,
			)
			.1;
			fee = tx_fee(coins.len(), num_outputs, 1, None);
			total = coins.iter().map(|c| c.value).sum();
			amount_with_fee = amount + fee;
		}
	}
	Ok((coins, total, amount, fee))
}

/// Selects inputs and change for a transaction
<<<<<<< HEAD
pub fn inputs_and_change<T: ?Sized, C, K, B>(
=======
pub fn inputs_and_change<'a, T: ?Sized, C, K, B>(
>>>>>>> 99ef9014
	coins: &Vec<OutputData>,
	wallet: &mut T,
	keychain_mask: Option<&SecretKey>,
	amount: u64,
	fee: u64,
	num_change_outputs: usize,
) -> Result<
	(
		Vec<Box<build::Append<K, B>>>,
		Vec<(u64, Identifier, Option<u64>)>,
	),
	Error,
>
where
<<<<<<< HEAD
	T: WalletBackend<C, K>,
	C: NodeClient,
	K: Keychain,
=======
	T: WalletBackend<'a, C, K>,
	C: NodeClient + 'a,
	K: Keychain + 'a,
>>>>>>> 99ef9014
	B: ProofBuild,
{
	let mut parts = vec![];

	// calculate the total across all inputs, and how much is left
	let total: u64 = coins.iter().map(|c| c.value).sum();

	// if we are spending 10,000 coins to send 1,000 then our change will be 9,000
	// if the fee is 80 then the recipient will receive 1000 and our change will be
	// 8,920
	let change = total - amount - fee;

	// build inputs using the appropriate derived key_ids
	for coin in coins {
		if coin.is_coinbase {
			parts.push(build::coinbase_input(coin.value, coin.key_id.clone()));
		} else {
			parts.push(build::input(coin.value, coin.key_id.clone()));
		}
	}

	let mut change_amounts_derivations = vec![];

	if change == 0 {
		debug!("No change (sending exactly amount + fee), no change outputs to build");
	} else {
		debug!(
			"Building change outputs: total change: {} ({} outputs)",
			change, num_change_outputs
		);

		let part_change = change / num_change_outputs as u64;
		let remainder_change = change % part_change;

		for x in 0..num_change_outputs {
			// n-1 equal change_outputs and a final one accounting for any remainder
			let change_amount = if x == (num_change_outputs - 1) {
				part_change + remainder_change
			} else {
				part_change
			};

			let change_key = wallet.next_child(keychain_mask).unwrap();

			change_amounts_derivations.push((change_amount, change_key.clone(), None));
			parts.push(build::output(change_amount, change_key));
		}
	}

	Ok((parts, change_amounts_derivations))
}

/// Select spendable coins from a wallet.
/// Default strategy is to spend the maximum number of outputs (up to
/// max_outputs). Alternative strategy is to spend smallest outputs first
/// but only as many as necessary. When we introduce additional strategies
/// we should pass something other than a bool in.
/// TODO: Possibly move this into another trait to be owned by a wallet?

pub fn select_coins<'a, T: ?Sized, C, K>(
	wallet: &mut T,
	amount: u64,
	current_height: u64,
	minimum_confirmations: u64,
	max_outputs: usize,
	select_all: bool,
	parent_key_id: &Identifier,
) -> (usize, Vec<OutputData>)
//    max_outputs_available, Outputs
where
	T: WalletBackend<'a, C, K>,
	C: NodeClient + 'a,
	K: Keychain + 'a,
{
	// first find all eligible outputs based on number of confirmations
	let mut eligible = wallet
		.iter()
		.filter(|out| {
			out.root_key_id == *parent_key_id
				&& out.eligible_to_spend(current_height, minimum_confirmations)
		})
		.collect::<Vec<OutputData>>();

	let max_available = eligible.len();

	// sort eligible outputs by increasing value
	eligible.sort_by_key(|out| out.value);

	// use a sliding window to identify potential sets of possible outputs to spend
	// Case of amount > total amount of max_outputs(500):
	// The limit exists because by default, we always select as many inputs as
	// possible in a transaction, to reduce both the Output set and the fees.
	// But that only makes sense up to a point, hence the limit to avoid being too
	// greedy. But if max_outputs(500) is actually not enough to cover the whole
	// amount, the wallet should allow going over it to satisfy what the user
	// wants to send. So the wallet considers max_outputs more of a soft limit.
	if eligible.len() > max_outputs {
		for window in eligible.windows(max_outputs) {
			let windowed_eligibles = window.iter().cloned().collect::<Vec<_>>();
			if let Some(outputs) = select_from(amount, select_all, windowed_eligibles) {
				return (max_available, outputs);
			}
		}
		// Not exist in any window of which total amount >= amount.
		// Then take coins from the smallest one up to the total amount of selected
		// coins = the amount.
		if let Some(outputs) = select_from(amount, false, eligible.clone()) {
			debug!(
				"Extending maximum number of outputs. {} outputs selected.",
				outputs.len()
			);
			return (max_available, outputs);
		}
	} else {
		if let Some(outputs) = select_from(amount, select_all, eligible.clone()) {
			return (max_available, outputs);
		}
	}

	// we failed to find a suitable set of outputs to spend,
	// so return the largest amount we can so we can provide guidance on what is
	// possible
	eligible.reverse();
	(
		max_available,
		eligible.iter().take(max_outputs).cloned().collect(),
	)
}

fn select_from(amount: u64, select_all: bool, outputs: Vec<OutputData>) -> Option<Vec<OutputData>> {
	let total = outputs.iter().fold(0, |acc, x| acc + x.value);
	if total >= amount {
		if select_all {
			return Some(outputs.iter().cloned().collect());
		} else {
			let mut selected_amount = 0;
			return Some(
				outputs
					.iter()
					.take_while(|out| {
						let res = selected_amount < amount;
						selected_amount += out.value;
						res
					})
					.cloned()
					.collect(),
			);
		}
	} else {
		None
	}
}<|MERGE_RESOLUTION|>--- conflicted
+++ resolved
@@ -62,17 +62,12 @@
 		selection_strategy_is_use_all,
 		&parent_key_id,
 	)?;
-	let keychain = wallet.keychain();
-	let blinding = slate.add_transaction_elements(keychain, &ProofBuilder::new(keychain), elems)?;
 
 	// Update the fee on the slate so we account for this when building the tx.
 	slate.fee = fee;
 
-<<<<<<< HEAD
-=======
 	let blinding = slate.add_transaction_elements(keychain, &ProofBuilder::new(keychain), elems)?;
 
->>>>>>> 99ef9014
 	// Create our own private context
 	let mut context = Context::new(
 		keychain.secp(),
@@ -235,13 +230,8 @@
 	K: Keychain + 'a,
 {
 	// Create a potential output for this transaction
-<<<<<<< HEAD
-	let key_id = keys::next_available_key(wallet).unwrap();
-	let keychain = wallet.keychain().clone();
-=======
 	let key_id = keys::next_available_key(wallet, keychain_mask).unwrap();
 	let keychain = wallet.keychain(keychain_mask)?;
->>>>>>> 99ef9014
 	let key_id_inner = key_id.clone();
 	let amount = slate.amount;
 	let height = slate.height;
@@ -303,11 +293,7 @@
 /// Builds a transaction to send to someone from the HD seed associated with the
 /// wallet and the amount to send. Handles reading through the wallet data file,
 /// selecting outputs to spend and building the change.
-<<<<<<< HEAD
-pub fn select_send_tx<T: ?Sized, C, K, B>(
-=======
 pub fn select_send_tx<'a, T: ?Sized, C, K, B>(
->>>>>>> 99ef9014
 	wallet: &mut T,
 	keychain_mask: Option<&SecretKey>,
 	amount: u64,
@@ -327,15 +313,9 @@
 	Error,
 >
 where
-<<<<<<< HEAD
-	T: WalletBackend<C, K>,
-	C: NodeClient,
-	K: Keychain,
-=======
 	T: WalletBackend<'a, C, K>,
 	C: NodeClient + 'a,
 	K: Keychain + 'a,
->>>>>>> 99ef9014
 	B: ProofBuild,
 {
 	let (coins, _total, amount, fee) = select_coins_and_fee(
@@ -462,11 +442,7 @@
 }
 
 /// Selects inputs and change for a transaction
-<<<<<<< HEAD
-pub fn inputs_and_change<T: ?Sized, C, K, B>(
-=======
 pub fn inputs_and_change<'a, T: ?Sized, C, K, B>(
->>>>>>> 99ef9014
 	coins: &Vec<OutputData>,
 	wallet: &mut T,
 	keychain_mask: Option<&SecretKey>,
@@ -481,15 +457,9 @@
 	Error,
 >
 where
-<<<<<<< HEAD
-	T: WalletBackend<C, K>,
-	C: NodeClient,
-	K: Keychain,
-=======
 	T: WalletBackend<'a, C, K>,
 	C: NodeClient + 'a,
 	K: Keychain + 'a,
->>>>>>> 99ef9014
 	B: ProofBuild,
 {
 	let mut parts = vec![];
