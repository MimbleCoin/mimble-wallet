--- conflicted
+++ resolved
@@ -538,7 +538,6 @@
 	C: NodeClient + 'a,
 	K: Keychain + 'a,
 {
-<<<<<<< HEAD
 	let tx_vec = updater::retrieve_txs(
 		wallet,
 		keychain_mask,
@@ -549,11 +548,8 @@
 		None,
 		None,
 	)?;
-	if tx_vec.len() == 0 {
-=======
-	let tx_vec = updater::retrieve_txs(wallet, None, Some(slate.id), Some(parent_key_id), false)?;
+
 	if tx_vec.is_empty() {
->>>>>>> 54af157e
 		return Err(ErrorKind::PaymentProof(
 			"TxLogEntry with original proof info not found (is account correct?)".to_owned(),
 		)
@@ -575,12 +571,8 @@
 			None => {
 				return Err(ErrorKind::PaymentProof(
 					"Original proof info not stored in tx".to_owned(),
-<<<<<<< HEAD
-				))?
-=======
 				)
 				.into());
->>>>>>> 54af157e
 			}
 		};
 		let keychain = wallet.keychain(keychain_mask)?;
@@ -589,12 +581,8 @@
 			None => {
 				return Err(ErrorKind::PaymentProof(
 					"Payment proof derivation index required".to_owned(),
-<<<<<<< HEAD
-				))?
-=======
 				)
 				.into());
->>>>>>> 54af157e
 			}
 		};
 		let orig_sender_sk =
@@ -623,8 +611,8 @@
 			None => {
 				return Err(ErrorKind::PaymentProof(
 					"Recipient did not provide requested proof signature".to_owned(),
-<<<<<<< HEAD
-				))?
+				)
+				.into());
 			}
 		};
 
@@ -633,15 +621,6 @@
 				"Invalid proof signature, {}",
 				e
 			)))?;
-=======
-				)
-				.into());
-			}
-		};
-
-		if p.receiver_address.verify(&msg, &sig).is_err() {
-			return Err(ErrorKind::PaymentProof("Invalid proof signature".to_owned()).into());
->>>>>>> 54af157e
 		};
 	}
 	Ok(())
