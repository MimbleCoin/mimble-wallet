// Copyright 2019 The Grin Developers
//
// Licensed under the Apache License, Version 2.0 (the "License");
// you may not use this file except in compliance with the License.
// You may obtain a copy of the License at
//
//     http://www.apache.org/licenses/LICENSE-2.0
//
// Unless required by applicable law or agreed to in writing, software
// distributed under the License is distributed on an "AS IS" BASIS,
// WITHOUT WARRANTIES OR CONDITIONS OF ANY KIND, either express or implied.
// See the License for the specific language governing permissions and
// limitations under the License.

//! Generic implementation of owner API functions
use strum::IntoEnumIterator;

use crate::api_impl::owner::check_ttl;
use crate::grin_keychain::Keychain;
use crate::grin_util::secp::key::SecretKey;
use crate::internal::{tx, updater};
use crate::slate_versions::SlateVersion;
use crate::{
	address, BlockFees, CbData, Error, ErrorKind, NodeClient, Slate, TxLogEntryType, VersionInfo,
	WalletBackend,
};

const FOREIGN_API_VERSION: u16 = 2;
const USER_MESSAGE_MAX_LEN: usize = 256;

/// Return the version info
pub fn check_version() -> VersionInfo {
	VersionInfo {
		foreign_api_version: FOREIGN_API_VERSION,
		supported_slate_versions: SlateVersion::iter().collect(),
	}
}

/// Build a coinbase transaction
pub fn build_coinbase<'a, T: ?Sized, C, K>(
	w: &mut T,
	keychain_mask: Option<&SecretKey>,
	block_fees: &BlockFees,
	test_mode: bool,
) -> Result<CbData, Error>
where
	T: WalletBackend<'a, C, K>,
	C: NodeClient + 'a,
	K: Keychain + 'a,
{
	updater::build_coinbase(&mut *w, keychain_mask, block_fees, test_mode)
}

/// verify slate messages
pub fn verify_slate_messages(slate: &Slate) -> Result<(), Error> {
	slate.verify_messages()
}

/// Receive a tx as recipient
/// Note: key_id & output_amounts needed for secure claims, mwc713.
pub fn receive_tx<'a, T: ?Sized, C, K>(
	w: &mut T,
	keychain_mask: Option<&SecretKey>,
	slate: &Slate,
	address: Option<String>,
	key_id_opt: Option<&str>,
	output_amounts: Option<Vec<u64>>,
	dest_acct_name: Option<&str>,
	message: Option<String>,
	use_test_rng: bool,
) -> Result<Slate, Error>
where
	T: WalletBackend<'a, C, K>,
	C: NodeClient + 'a,
	K: Keychain + 'a,
{
	let mut ret_slate = slate.clone();
	check_ttl(w, &ret_slate)?;
	let parent_key_id = match dest_acct_name {
		Some(d) => {
			let pm = w.get_acct_path(d.to_owned())?;
			match pm {
				Some(p) => p.path,
				None => w.parent_key_id(),
			}
		}
		None => w.parent_key_id(),
	};
	// Don't do this multiple times
	let tx = updater::retrieve_txs(
		&mut *w,
		keychain_mask,
		None,
		Some(ret_slate.id),
		Some(&parent_key_id),
		use_test_rng,
		None,
		None,
	)?;
	for t in &tx {
		if t.tx_type == TxLogEntryType::TxReceived {
			return Err(ErrorKind::TransactionAlreadyReceived(ret_slate.id.to_string()).into());
		}
	}

	let message = match message {
		Some(mut m) => {
			m.truncate(USER_MESSAGE_MAX_LEN);
			Some(m)
		}
		None => None,
	};

	let num_outputs = match &output_amounts {
		Some(v) => v.len(),
		None => 1,
	};

	// Note: key_id & output_amounts needed for secure claims, mwc713.
	tx::add_output_to_slate(
		&mut *w,
		keychain_mask,
		&mut ret_slate,
		address,
		key_id_opt,
		output_amounts,
		&parent_key_id,
		1,
		message,
		false,
		use_test_rng,
		num_outputs,
	)?;
	tx::update_message(&mut *w, keychain_mask, &ret_slate)?;

	let keychain = w.keychain(keychain_mask)?;
	let excess = ret_slate.calc_excess(&keychain)?;

	if let Some(ref mut p) = ret_slate.payment_proof {
		let sig = tx::create_payment_proof_signature(
			ret_slate.amount,
			&excess,
			p.sender_address,
			address::address_from_derivation_path(&keychain, &parent_key_id, 0)?,
		)?;

		p.receiver_signature = Some(sig);
	}

	Ok(ret_slate)
}

/// Receive an tx that this wallet has issued
pub fn finalize_invoice_tx<'a, T: ?Sized, C, K>(
	w: &mut T,
	keychain_mask: Option<&SecretKey>,
	slate: &Slate,
) -> Result<Slate, Error>
where
	T: WalletBackend<'a, C, K>,
	C: NodeClient + 'a,
	K: Keychain + 'a,
{
	let mut sl = slate.clone();
	check_ttl(w, &sl)?;
<<<<<<< HEAD
	// Participant id 0 for mwc713 compatibility
	let context = w.get_private_context(keychain_mask, sl.id.as_bytes(), 0)?;
	// Participant id 0 for mwc713 compatibility
	tx::complete_tx(&mut *w, keychain_mask, &mut sl, 0, &context)?;
	tx::update_stored_tx(&mut *w, keychain_mask, &context, &mut sl, true)?;
	tx::update_message(&mut *w, keychain_mask, &mut sl)?;
=======
	let context = w.get_private_context(keychain_mask, sl.id.as_bytes(), 1)?;
	tx::complete_tx(&mut *w, keychain_mask, &mut sl, 1, &context)?;
	tx::update_stored_tx(&mut *w, keychain_mask, &context, &sl, true)?;
	tx::update_message(&mut *w, keychain_mask, &sl)?;
>>>>>>> 54af157e
	{
		let mut batch = w.batch(keychain_mask)?;
		// Participant id 0 for mwc713 compatibility
		batch.delete_private_context(sl.id.as_bytes(), 0)?;
		batch.commit()?;
	}
	Ok(sl)
}<|MERGE_RESOLUTION|>--- conflicted
+++ resolved
@@ -163,19 +163,12 @@
 {
 	let mut sl = slate.clone();
 	check_ttl(w, &sl)?;
-<<<<<<< HEAD
 	// Participant id 0 for mwc713 compatibility
 	let context = w.get_private_context(keychain_mask, sl.id.as_bytes(), 0)?;
 	// Participant id 0 for mwc713 compatibility
 	tx::complete_tx(&mut *w, keychain_mask, &mut sl, 0, &context)?;
-	tx::update_stored_tx(&mut *w, keychain_mask, &context, &mut sl, true)?;
-	tx::update_message(&mut *w, keychain_mask, &mut sl)?;
-=======
-	let context = w.get_private_context(keychain_mask, sl.id.as_bytes(), 1)?;
-	tx::complete_tx(&mut *w, keychain_mask, &mut sl, 1, &context)?;
 	tx::update_stored_tx(&mut *w, keychain_mask, &context, &sl, true)?;
 	tx::update_message(&mut *w, keychain_mask, &sl)?;
->>>>>>> 54af157e
 	{
 		let mut batch = w.batch(keychain_mask)?;
 		// Participant id 0 for mwc713 compatibility
