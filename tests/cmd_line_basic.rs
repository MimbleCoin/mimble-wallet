// Copyright 2019 The Grin Developers
// Licensed under the Apache License, Version 2.0 (the "License");
// you may not use this file except in compliance with the License.
// You may obtain a copy of the License at
//
//     http://www.apache.org/licenses/LICENSE-2.0
//
// Unless required by applicable law or agreed to in writing, software
// distributed under the License is distributed on an "AS IS" BASIS,
// WITHOUT WARRANTIES OR CONDITIONS OF ANY KIND, either express or implied.
// See the License for the specific language governing permissions and
// limitations under the License.

//! Test wallet command line works as expected
#[macro_use]
extern crate clap;

#[macro_use]
extern crate log;

extern crate mwc_wallet;

use grin_wallet_impls::test_framework::{self, LocalWalletClient, WalletProxy};

use clap::App;
use std::thread;
use std::time::Duration;

use grin_wallet_impls::DefaultLCProvider;
use grin_wallet_util::grin_keychain::ExtKeychain;

mod common;
use common::{clean_output_dir, execute_command, initial_setup_wallet, instantiate_wallet, setup};

/// command line tests
fn command_line_test_impl(test_dir: &str) -> Result<(), grin_wallet_controller::Error> {
	setup(test_dir);
	// Create a new proxy to simulate server and wallet responses
	let mut wallet_proxy: WalletProxy<
		DefaultLCProvider<LocalWalletClient, ExtKeychain>,
		LocalWalletClient,
		ExtKeychain,
	> = WalletProxy::new(test_dir);
	let chain = wallet_proxy.chain.clone();

	// load app yaml. If it don't exist, just say so and exit
	let yml = load_yaml!("../src/bin/mwc-wallet.yml");
	let app = App::from_yaml(yml);

	// wallet init
	let arg_vec = vec!["mwc-wallet", "-p", "password", "init", "-h"];
	// should create new wallet file
	let client1 = LocalWalletClient::new("wallet1", wallet_proxy.tx.clone());
	execute_command(&app, test_dir, "wallet1", &client1, arg_vec.clone())?;

	// trying to init twice - should fail
	assert!(execute_command(&app, test_dir, "wallet1", &client1, arg_vec.clone()).is_err());
	let client1 = LocalWalletClient::new("wallet1", wallet_proxy.tx.clone());

	// add wallet to proxy
	//let wallet1 = test_framework::create_wallet(&format!("{}/wallet1", test_dir), client1.clone());
	let config1 = initial_setup_wallet(test_dir, "wallet1");
	let wallet_config1 = config1.clone().members.unwrap().wallet;
	let (wallet1, mask1_i) = instantiate_wallet(
		wallet_config1.clone(),
		client1.clone(),
		"password",
		"default",
	)?;
	wallet_proxy.add_wallet(
		"wallet1",
		client1.get_send_instance(),
		wallet1.clone(),
		mask1_i.clone(),
	);

	// Create wallet 2
	let client2 = LocalWalletClient::new("wallet2", wallet_proxy.tx.clone());
	execute_command(&app, test_dir, "wallet2", &client2, arg_vec.clone())?;

	let config2 = initial_setup_wallet(test_dir, "wallet2");
	let wallet_config2 = config2.clone().members.unwrap().wallet;
	let (wallet2, mask2_i) = instantiate_wallet(
		wallet_config2.clone(),
		client2.clone(),
		"password",
		"default",
	)?;
	wallet_proxy.add_wallet(
		"wallet2",
		client2.get_send_instance(),
		wallet2.clone(),
		mask2_i.clone(),
	);

	// Set the wallet proxy listener running
	thread::spawn(move || {
		if let Err(e) = wallet_proxy.run() {
			error!("Wallet Proxy error: {}", e);
		}
	});

	// Create some accounts in wallet 1
	let arg_vec = vec!["mwc-wallet", "-p", "password", "account", "-c", "mining"];
	execute_command(&app, test_dir, "wallet1", &client1, arg_vec)?;

	let arg_vec = vec!["mwc-wallet", "-p", "password", "account", "-c", "account_1"];
	execute_command(&app, test_dir, "wallet1", &client1, arg_vec)?;

	// Create some accounts in wallet 2
	let arg_vec = vec!["mwc-wallet", "-p", "password", "account", "-c", "account_1"];
	execute_command(&app, test_dir, "wallet2", &client2, arg_vec.clone())?;
	// already exists
	assert!(execute_command(&app, test_dir, "wallet2", &client2, arg_vec).is_err());

	let arg_vec = vec!["mwc-wallet", "-p", "password", "account", "-c", "account_2"];
	execute_command(&app, test_dir, "wallet2", &client2, arg_vec)?;

	// let's see those accounts
	let arg_vec = vec!["mwc-wallet", "-p", "password", "account"];
	execute_command(&app, test_dir, "wallet2", &client2, arg_vec)?;

	// let's see those accounts
	let arg_vec = vec!["mwc-wallet", "-p", "password", "account"];
	execute_command(&app, test_dir, "wallet2", &client2, arg_vec)?;

	// Mine a bit into wallet 1 so we have something to send
	// (TODO: Be able to stop listeners so we can test this better)
	let wallet_config1 = config1.clone().members.unwrap().wallet;
	let (wallet1, mask1_i) =
		instantiate_wallet(wallet_config1, client1.clone(), "password", "default")?;
	let mask1 = (&mask1_i).as_ref();
	grin_wallet_controller::controller::owner_single_use(
		Some(wallet1.clone()),
		mask1,
		None,
		|api, m| {
			api.set_active_account(m, "mining")?;
			Ok(())
		},
	)?;

	let mut bh = 10u64; // Note, we better to use 10 blocks, becaus of transactions numbers that this test expect
	let _ =
		test_framework::award_blocks_to_wallet(&chain, wallet1.clone(), mask1, bh as usize, false);

	let very_long_message = "ABCDEFGHIJKLMNOPQRSTUVWXYZabcdef\
	                         ABCDEFGHIJKLMNOPQRSTUVWXYZabcdef\
	                         ABCDEFGHIJKLMNOPQRSTUVWXYZabcdef\
	                         ABCDEFGHIJKLMNOPQRSTUVWXYZabcdef\
	                         ABCDEFGHIJKLMNOPQRSTUVWXYZabcdef\
	                         ABCDEFGHIJKLMNOPQRSTUVWXYZabcdef\
	                         ABCDEFGHIJKLMNOPQRSTUVWXYZabcdef\
	                         ABCDEFGHIJKLMNOPQRSTUVWXYZabcdef\
	                         This part should all be truncated";

	// Update info and check
	let arg_vec = vec!["mwc-wallet", "-p", "password", "-a", "mining", "info"];
	execute_command(&app, test_dir, "wallet1", &client1, arg_vec)?;

	// try a file exchange
	let file_name = format!("{}/tx1.part_tx", test_dir);
	let response_file_name = format!("{}/tx1.part_tx.response", test_dir);
	let arg_vec = vec![
		"mwc-wallet",
		"-p",
		"password",
		"-a",
		"mining",
		"send",
		"-m",
		"file",
		"-d",
		&file_name,
		"-g",
		very_long_message,
		"0.3", // grin: "10"
	];
	execute_command(&app, test_dir, "wallet1", &client1, arg_vec)?;

	let arg_vec = vec![
		"mwc-wallet",
		"-p",
		"password",
		"-a",
		"account_1",
		"receive",
		"-i",
		&file_name,
		"-g",
		"Thanks, Yeast!",
	];
	execute_command(&app, test_dir, "wallet2", &client2, arg_vec.clone())?;

	// shouldn't be allowed to receive twice
	assert!(execute_command(&app, test_dir, "wallet2", &client2, arg_vec).is_err());

	let arg_vec = vec![
		"mwc-wallet",
		"-a",
		"mining",
		"-p",
		"password",
		"finalize",
		"-i",
		&response_file_name,
	];
	execute_command(&app, test_dir, "wallet1", &client1, arg_vec)?;
	bh += 1;

	let wallet_config1 = config1.clone().members.unwrap().wallet;
	let (wallet1, mask1_i) = instantiate_wallet(
		wallet_config1.clone(),
		client1.clone(),
		"password",
		"default",
	)?;
	let mask1 = (&mask1_i).as_ref();

	// Check our transaction log, should have 10 entries
	grin_wallet_controller::controller::owner_single_use(
		Some(wallet1.clone()),
		mask1,
		None,
		|api, m| {
			api.set_active_account(m, "mining")?;
			let (refreshed, txs) = api.retrieve_txs(m, true, None, None)?;
			assert!(refreshed);
			assert_eq!(txs.len(), bh as usize);
			for t in txs {
				assert!(t.kernel_excess.is_some());
			}
			Ok(())
		},
	)?;

	let _ = test_framework::award_blocks_to_wallet(&chain, wallet1.clone(), mask1, 10, false);
	bh += 10;

	// update info for each
	let arg_vec = vec!["mwc-wallet", "-p", "password", "-a", "mining", "info"];
	execute_command(&app, test_dir, "wallet1", &client1, arg_vec)?;

	let arg_vec = vec!["mwc-wallet", "-p", "password", "-a", "account_1", "info"];
	execute_command(&app, test_dir, "wallet2", &client1, arg_vec)?;

	// check results in wallet 2
	let wallet_config2 = config2.clone().members.unwrap().wallet;
	let (wallet2, mask2_i) = instantiate_wallet(
		wallet_config2.clone(),
		client2.clone(),
		"password",
		"default",
	)?;
	let mask2 = (&mask2_i).as_ref();

<<<<<<< HEAD
	grin_wallet_controller::controller::owner_single_use(wallet2.clone(), mask2, |api, m| {
		api.set_active_account(m, "account_1")?;
		let (_, wallet1_info) = api.retrieve_summary_info(m, true, 1)?;
		assert_eq!(wallet1_info.last_confirmed_height, bh);
		assert_eq!(wallet1_info.amount_currently_spendable, 300_000_000); // grin: 10_000_000_000,  mwc 0.3 to nano
		Ok(())
	})?;
=======
	grin_wallet_controller::controller::owner_single_use(
		Some(wallet2.clone()),
		mask2,
		None,
		|api, m| {
			api.set_active_account(m, "account_1")?;
			let (_, wallet1_info) = api.retrieve_summary_info(m, true, 1)?;
			assert_eq!(wallet1_info.last_confirmed_height, bh);
			assert_eq!(wallet1_info.amount_currently_spendable, 10_000_000_000);
			Ok(())
		},
	)?;
>>>>>>> 54af157e

	// Self-send to same account, using smallest strategy
	let arg_vec = vec![
		"mwc-wallet",
		"-p",
		"password",
		"-a",
		"mining",
		"send",
		"-m",
		"file",
		"-d",
		&file_name,
		"-g",
		"Love, Yeast, Smallest",
		"-s",
		"smallest",
		"0.3", // grin: "10"
	];
	execute_command(&app, test_dir, "wallet1", &client1, arg_vec)?;

	let arg_vec = vec![
		"mwc-wallet",
		"-p",
		"password",
		"-a",
		"mining",
		"receive",
		"-i",
		&file_name,
		"-g",
		"Thanks, Yeast!",
	];
	execute_command(&app, test_dir, "wallet1", &client1, arg_vec.clone())?;

	let arg_vec = vec![
		"mwc-wallet",
		"-a",
		"mining",
		"-p",
		"password",
		"finalize",
		"-i",
		&response_file_name,
	];
	execute_command(&app, test_dir, "wallet1", &client1, arg_vec)?;
	bh += 1;

	// Check our transaction log, should have bh entries + one for the self receive
	let wallet_config1 = config1.clone().members.unwrap().wallet;
	let (wallet1, mask1_i) = instantiate_wallet(
		wallet_config1.clone(),
		client1.clone(),
		"password",
		"default",
	)?;
	let mask1 = (&mask1_i).as_ref();

	grin_wallet_controller::controller::owner_single_use(
		Some(wallet1.clone()),
		mask1,
		None,
		|api, m| {
			api.set_active_account(m, "mining")?;
			let (refreshed, txs) = api.retrieve_txs(m, true, None, None)?;
			assert!(refreshed);
			assert_eq!(txs.len(), bh as usize + 1);
			Ok(())
		},
	)?;

	// Try using the self-send method, splitting up outputs for the fun of it
	let arg_vec = vec![
		"mwc-wallet",
		"-p",
		"password",
		"-a",
		"mining",
		"send",
		"-m",
		"self",
		"-d",
		"mining",
		"-g",
		"Self love",
		"-o",
		"3",
		"-s",
		"smallest",
		"0.3", // grin: "10"
	];
	execute_command(&app, test_dir, "wallet1", &client1, arg_vec)?;
	bh += 1;

	// Check our transaction log, should have bh entries + 2 for the self receives
	let wallet_config1 = config1.clone().members.unwrap().wallet;
	let (wallet1, mask1_i) = instantiate_wallet(
		wallet_config1.clone(),
		client1.clone(),
		"password",
		"default",
	)?;
	let mask1 = (&mask1_i).as_ref();

	grin_wallet_controller::controller::owner_single_use(
		Some(wallet1.clone()),
		mask1,
		None,
		|api, m| {
			api.set_active_account(m, "mining")?;
			let (refreshed, txs) = api.retrieve_txs(m, true, None, None)?;
			assert!(refreshed);
			assert_eq!(txs.len(), bh as usize + 2);
			Ok(())
		},
	)?;

	// Another file exchange, don't send, but unlock with repair command
	let arg_vec = vec![
		"mwc-wallet",
		"-p",
		"password",
		"-a",
		"mining",
		"send",
		"-m",
		"file",
		"-d",
		&file_name,
		"-g",
		"Ain't sending",
		"0.3", // grin: "10"
	];
	execute_command(&app, test_dir, "wallet1", &client1, arg_vec)?;

	let arg_vec = vec!["mwc-wallet", "-p", "password", "scan", "-d"];
	execute_command(&app, test_dir, "wallet1", &client1, arg_vec)?;

	// Another file exchange, cancel this time
	let arg_vec = vec![
		"mwc-wallet",
		"-p",
		"password",
		"-a",
		"mining",
		"send",
		"-m",
		"file",
		"-d",
		&file_name,
		"-g",
		"Ain't sending 2",
		"0.3", // grin: "10"
	];
	execute_command(&app, test_dir, "wallet1", &client1, arg_vec)?;

	let arg_vec = vec![
		"mwc-wallet",
		"-p",
		"password",
		"-a",
		"mining",
		"cancel",
		"-i",
		"26",
	];
	execute_command(&app, test_dir, "wallet1", &client1, arg_vec)?;

	// issue an invoice tx, wallet 2
	let file_name = format!("{}/invoice.slate", test_dir);
	let arg_vec = vec![
		"mwc-wallet",
		"-p",
		"password",
		"invoice",
		"-d",
		&file_name,
		"-g",
		"Please give me your precious grins. Love, Yeast",
		"3", // grin: "65"
	];
	execute_command(&app, test_dir, "wallet2", &client2, arg_vec)?;
	let output_file_name = format!("{}/invoice.slate.paid", test_dir);

	// now pay the invoice tx, wallet 1
	let arg_vec = vec![
		"mwc-wallet",
		"-a",
		"mining",
		"-p",
		"password",
		"pay",
		"-i",
		&file_name,
		"-d",
		&output_file_name,
		"-g",
		"Here you go",
	];
	execute_command(&app, test_dir, "wallet1", &client1, arg_vec)?;

	// and finalize, wallet 2
	let arg_vec = vec![
		"mwc-wallet",
		"-p",
		"password",
		"finalize_invoice",
		"-i",
		&output_file_name,
	];
	execute_command(&app, test_dir, "wallet2", &client2, arg_vec)?;

	// bit more mining
	let _ = test_framework::award_blocks_to_wallet(&chain, wallet1.clone(), mask1, 5, false);
	//bh += 5;

	// txs and outputs (mostly spit out for a visual in test logs)
	let arg_vec = vec!["mwc-wallet", "-p", "password", "-a", "mining", "txs"];
	execute_command(&app, test_dir, "wallet1", &client1, arg_vec)?;

	// message output (mostly spit out for a visual in test logs)
	let arg_vec = vec![
		"mwc-wallet",
		"-p",
		"password",
		"-a",
		"mining",
		"txs",
		"-i",
		"10",
	];
	execute_command(&app, test_dir, "wallet1", &client1, arg_vec)?;

	// txs and outputs (mostly spit out for a visual in test logs)
	let arg_vec = vec!["mwc-wallet", "-p", "password", "-a", "mining", "outputs"];
	execute_command(&app, test_dir, "wallet1", &client1, arg_vec)?;

	let arg_vec = vec!["mwc-wallet", "-p", "password", "txs"];
	execute_command(&app, test_dir, "wallet2", &client2, arg_vec)?;

	let arg_vec = vec!["mwc-wallet", "-p", "password", "outputs"];
	execute_command(&app, test_dir, "wallet2", &client2, arg_vec)?;

	// get tx output via -tx parameter
	let mut tx_id = "".to_string();
<<<<<<< HEAD
	grin_wallet_controller::controller::owner_single_use(wallet2.clone(), mask2, |api, m| {
		api.set_active_account(m, "default")?;
		let (_, txs) = api.retrieve_txs(m, true, None, None)?;
		let some_tx_id = txs[0].tx_slate_id.clone();
		assert!(some_tx_id.is_some());
		tx_id = some_tx_id.unwrap().to_hyphenated().to_string().clone();
		Ok(())
	})?;
	let arg_vec = vec!["mwc-wallet", "-p", "password", "txs", "-t", &tx_id[..]];
=======
	grin_wallet_controller::controller::owner_single_use(
		Some(wallet2.clone()),
		mask2,
		None,
		|api, m| {
			api.set_active_account(m, "default")?;
			let (_, txs) = api.retrieve_txs(m, true, None, None)?;
			let some_tx_id = txs[0].tx_slate_id.clone();
			assert!(some_tx_id.is_some());
			tx_id = some_tx_id.unwrap().to_hyphenated().to_string().clone();
			Ok(())
		},
	)?;
	let arg_vec = vec!["grin-wallet", "-p", "password", "txs", "-t", &tx_id[..]];
>>>>>>> 54af157e
	execute_command(&app, test_dir, "wallet2", &client2, arg_vec)?;

	// let logging finish
	thread::sleep(Duration::from_millis(200));
	clean_output_dir(test_dir);
	Ok(())
}

#[test]
fn wallet_command_line() {
	let test_dir = "target/test_output/command_line";
	if let Err(e) = command_line_test_impl(test_dir) {
		panic!("Libwallet Error: {} - {}", e, e.backtrace().unwrap());
	}
}<|MERGE_RESOLUTION|>--- conflicted
+++ resolved
@@ -254,15 +254,6 @@
 	)?;
 	let mask2 = (&mask2_i).as_ref();
 
-<<<<<<< HEAD
-	grin_wallet_controller::controller::owner_single_use(wallet2.clone(), mask2, |api, m| {
-		api.set_active_account(m, "account_1")?;
-		let (_, wallet1_info) = api.retrieve_summary_info(m, true, 1)?;
-		assert_eq!(wallet1_info.last_confirmed_height, bh);
-		assert_eq!(wallet1_info.amount_currently_spendable, 300_000_000); // grin: 10_000_000_000,  mwc 0.3 to nano
-		Ok(())
-	})?;
-=======
 	grin_wallet_controller::controller::owner_single_use(
 		Some(wallet2.clone()),
 		mask2,
@@ -271,11 +262,10 @@
 			api.set_active_account(m, "account_1")?;
 			let (_, wallet1_info) = api.retrieve_summary_info(m, true, 1)?;
 			assert_eq!(wallet1_info.last_confirmed_height, bh);
-			assert_eq!(wallet1_info.amount_currently_spendable, 10_000_000_000);
+			assert_eq!(wallet1_info.amount_currently_spendable, 300_000_000); // grin: 10_000_000_000,  mwc 0.3 to nano
 			Ok(())
 		},
 	)?;
->>>>>>> 54af157e
 
 	// Self-send to same account, using smallest strategy
 	let arg_vec = vec![
@@ -521,17 +511,6 @@
 
 	// get tx output via -tx parameter
 	let mut tx_id = "".to_string();
-<<<<<<< HEAD
-	grin_wallet_controller::controller::owner_single_use(wallet2.clone(), mask2, |api, m| {
-		api.set_active_account(m, "default")?;
-		let (_, txs) = api.retrieve_txs(m, true, None, None)?;
-		let some_tx_id = txs[0].tx_slate_id.clone();
-		assert!(some_tx_id.is_some());
-		tx_id = some_tx_id.unwrap().to_hyphenated().to_string().clone();
-		Ok(())
-	})?;
-	let arg_vec = vec!["mwc-wallet", "-p", "password", "txs", "-t", &tx_id[..]];
-=======
 	grin_wallet_controller::controller::owner_single_use(
 		Some(wallet2.clone()),
 		mask2,
@@ -545,8 +524,7 @@
 			Ok(())
 		},
 	)?;
-	let arg_vec = vec!["grin-wallet", "-p", "password", "txs", "-t", &tx_id[..]];
->>>>>>> 54af157e
+	let arg_vec = vec!["mwc-wallet", "-p", "password", "txs", "-t", &tx_id[..]];
 	execute_command(&app, test_dir, "wallet2", &client2, arg_vec)?;
 
 	// let logging finish
