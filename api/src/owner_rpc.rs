--- conflicted
+++ resolved
@@ -394,8 +394,7 @@
 		  }
 		}
 		# "#
-<<<<<<< HEAD
-		# ,false, 4, false, false, false);
+		# ,false, 4, false, false, false, false);
 
 			# grin_wallet_api::doctest_helper_json_rpc_owner_assert_response!(
 			# r#"
@@ -490,10 +489,7 @@
 			  }
 			}
 			# "#
-			# ,false, 4, false, false, false);
-=======
-		# ,false, 4, false, false, false, false);
->>>>>>> 54af157e
+			# ,false, 4, false, false, false, false);
 	```
 	*/
 
@@ -571,7 +567,7 @@
 		  }
 		}
 		# "#
-		# ,false, 4, false, false, false);
+		# ,false, 4, false, false, false, false);
 		#
 		# // Full number of arguments
 		# grin_wallet_api::doctest_helper_json_rpc_owner_assert_response!(
@@ -738,48 +734,6 @@
 				  "public_blind_excess": "0330724cb1977c5a1256a639d8b8b124bb9fbbf83fddb7cc20e3c17534f6ca6c54",
 				  "public_nonce": "031b84c5567b126440995d3ed5aaba0565d71e1834604819ff9c17f5e9d5dd078f"
 				},
-<<<<<<< HEAD
-=======
-				"version_info": {
-					"orig_version": 3,
-					"version": 3,
-					"block_header_version": 2
-				}
-			}
-		}
-	}
-	# "#
-	# ,false, 4, false, false, false, false);
-	```
-	*/
-
-	fn process_invoice_tx(
-		&self,
-		slate: VersionedSlate,
-		args: InitTxArgs,
-	) -> Result<VersionedSlate, ErrorKind>;
-
-	/**
-	Networked version of [Owner::tx_lock_outputs](struct.Owner.html#method.tx_lock_outputs).
-
-	```
-	# grin_wallet_api::doctest_helper_json_rpc_owner_assert_response!(
-	# r#"
-	{
-		"jsonrpc": "2.0",
-		"method": "tx_lock_outputs",
-		"id": 1,
-		"params": [ {
-				"amount": "6000000000",
-				"fee": "8000000",
-				"height": "4",
-				"id": "0436430c-2b02-624c-2032-570501212b00",
-				"lock_height": "4",
-				"ttl_cutoff_height": null,
-				"payment_proof": null,
-				"num_participants": 2,
-				"participant_data": [
->>>>>>> 54af157e
 				{
 				  "id": "1",
 				  "message": "Ok, here are your coins",
@@ -830,7 +784,7 @@
 		  }
 		}
 	# "#
-	# ,false, 4, false, false, false);
+	# ,false, 4, false, false, false, false);
 	```
 	*/
 
@@ -1184,7 +1138,7 @@
 		}
 	}
 	# "#
-	# , false, 5, true, true, false);
+	# , false, 5, true, true, false, false);
 	#
 	# grin_wallet_api::doctest_helper_json_rpc_owner_assert_response!(
 	# r#"
@@ -1524,7 +1478,6 @@
 		Owner::cancel_tx(self, None, tx_id, tx_slate_id).map_err(|e| e.kind())
 	}
 
-<<<<<<< HEAD
 	fn get_stored_tx(&self, tx: &TxLogEntryAPI) -> Result<Option<TransactionV3>, ErrorKind> {
 		Owner::get_stored_tx(
 			self,
@@ -1564,14 +1517,8 @@
 					.collect(),
 			),
 		)
-		.map(|x| x.map(|y| TransactionV3::from(y)))
+		.map(|x| x.map(TransactionV3::from))
 		.map_err(|e| e.kind())
-=======
-	fn get_stored_tx(&self, tx: &TxLogEntry) -> Result<Option<TransactionV3>, ErrorKind> {
-		Owner::get_stored_tx(self, None, tx)
-			.map(|x| x.map(TransactionV3::from))
-			.map_err(|e| e.kind())
->>>>>>> 54af157e
 	}
 
 	fn post_tx(&self, tx: TransactionV3, fluff: bool) -> Result<(), ErrorKind> {
@@ -1688,7 +1635,6 @@
 			>;
 	let lc = wallet2.lc_provider().unwrap();
 	let _ = lc.set_top_level_directory(&format!("{}/wallet2", test_dir));
-<<<<<<< HEAD
 	lc.create_wallet(
 		None,
 		Some(rec_phrase_2),
@@ -1699,13 +1645,8 @@
 	)
 	.unwrap();
 	let mask2 = lc
-		.open_wallet(None, empty_string.clone(), use_token, true, None)
+		.open_wallet(None, empty_string, use_token, true, None)
 		.unwrap();
-=======
-	lc.create_wallet(None, Some(rec_phrase_2), 32, empty_string.clone(), false)
-		.unwrap();
-	let mask2 = lc.open_wallet(None, empty_string, use_token, true).unwrap();
->>>>>>> 54af157e
 	let wallet2 = Arc::new(Mutex::new(wallet2));
 
 	if mask2.is_some() {
@@ -1769,11 +1710,8 @@
 			max_outputs: 500,
 			num_change_outputs: 1,
 			selection_strategy_is_use_all: true,
-<<<<<<< HEAD
 			address: Some(String::from("testW2")),
-=======
 			payment_proof_recipient_address: proof_address,
->>>>>>> 54af157e
 			..Default::default()
 		};
 		let mut slate =
