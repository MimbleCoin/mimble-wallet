--- conflicted
+++ resolved
@@ -126,13 +126,9 @@
 	let _ = test_framework::award_blocks_to_wallet(&chain, wallet1.clone(), mask1, 5, false);
 
 	// Should have 5 in account1 (5 spendable), 5 in account (2 spendable)
-<<<<<<< HEAD
-	wallet::controller::owner_single_use(wallet1.clone(), mask1, |api, m| {
+	wallet::controller::owner_single_use(Some(wallet1.clone()), mask1, None, |api, m| {
 		let (_, wallet1_info) = api.retrieve_summary_info(m, false, 1)?;
 		assert_eq!(wallet1_info.last_confirmed_height, 0); // mwc false case must be first. scan will update all accounts
-=======
-	wallet::controller::owner_single_use(Some(wallet1.clone()), mask1, None, |api, m| {
->>>>>>> 54af157e
 		let (wallet1_refreshed, wallet1_info) = api.retrieve_summary_info(m, true, 1)?;
 		assert!(wallet1_refreshed);
 		assert_eq!(wallet1_info.last_confirmed_height, 12);
@@ -210,13 +206,9 @@
 		Ok(())
 	})?;
 
-<<<<<<< HEAD
-	wallet::controller::owner_single_use(wallet1.clone(), mask1, |api, m| {
-		let (_, wallet1_info) = api.retrieve_summary_info(m, false, 1)?;
-		assert_eq!(wallet1_info.last_confirmed_height, 12);
-=======
-	wallet::controller::owner_single_use(Some(wallet1.clone()), mask1, None, |api, m| {
->>>>>>> 54af157e
+	wallet::controller::owner_single_use(Some(wallet1.clone()), mask1, None, |api, m| {
+		let (_, wallet1_info) = api.retrieve_summary_info(m, false, 1)?;
+		assert_eq!(wallet1_info.last_confirmed_height, 12);
 		let (wallet1_refreshed, wallet1_info) = api.retrieve_summary_info(m, true, 1)?;
 		assert!(wallet1_refreshed);
 		assert_eq!(wallet1_info.last_confirmed_height, 13);
