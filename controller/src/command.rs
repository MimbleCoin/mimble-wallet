--- conflicted
+++ resolved
@@ -15,12 +15,8 @@
 //! Grin wallet command-line function implementations
 
 use crate::api::TLSConfig;
-<<<<<<< HEAD
+use crate::apiwallet::Owner;
 use crate::config::{MQSConfig, TorConfig, WalletConfig, WALLET_CONFIG_FILE_NAME};
-=======
-use crate::apiwallet::Owner;
-use crate::config::{TorConfig, WalletConfig, WALLET_CONFIG_FILE_NAME};
->>>>>>> 54af157e
 use crate::core::{core, global};
 use crate::error::{Error, ErrorKind};
 use crate::impls::{
@@ -29,24 +25,18 @@
 use crate::impls::{PathToSlate, SlatePutter};
 use crate::keychain;
 use crate::libwallet::{
-	self, InitTxArgs, IssueInvoiceTxArgs, NodeClient, PaymentProof, WalletLCProvider,
+	InitTxArgs, IssueInvoiceTxArgs, NodeClient, PaymentProof, WalletLCProvider,
 };
 use crate::util::secp::key::SecretKey;
 use crate::util::{Mutex, ZeroingString};
 use crate::{controller, display};
-<<<<<<< HEAD
 use grin_wallet_libwallet::TxLogEntry;
-use serde_json as json;
-use std::fs::File;
-use std::io::Write;
-use std::sync::mpsc::channel;
-=======
 use grin_wallet_util::OnionV3Address;
 use serde_json as json;
 use std::fs::File;
 use std::io::{Read, Write};
 use std::sync::atomic::Ordering;
->>>>>>> 54af157e
+use std::sync::mpsc::channel;
 use std::sync::Arc;
 use std::thread;
 use std::time::Duration;
@@ -114,15 +104,11 @@
 	pub passphrase: ZeroingString,
 }
 
-<<<<<<< HEAD
 pub fn recover<L, C, K>(
-	wallet: Arc<Mutex<Box<dyn WalletInst<'static, L, C, K>>>>,
+	owner_api: &mut Owner<L, C, K>,
 	args: RecoverArgs,
 	wallet_data_dir: Option<&str>,
 ) -> Result<(), Error>
-=======
-pub fn recover<L, C, K>(owner_api: &mut Owner<L, C, K>, args: RecoverArgs) -> Result<(), Error>
->>>>>>> 54af157e
 where
 	L: WalletLCProvider<'static, C, K> + 'static,
 	C: NodeClient + 'static,
@@ -155,42 +141,7 @@
 	C: NodeClient + 'static,
 	K: keychain::Keychain + 'static,
 {
-<<<<<<< HEAD
 	match args.method.as_str() {
-		"http" => controller::foreign_listener(
-			wallet.clone(),
-			keychain_mask,
-			&config.api_listen_addr(),
-			g_args.tls_conf.clone(),
-			tor_config.use_tor_listener,
-		)
-		.map_err(|e| ErrorKind::ListenerError(format!("Unable to start http listener, {}", e)))?,
-		"keybase" => KeybaseAllChannels::new()?
-			.listen(
-				config.clone(),
-				g_args.password.clone().unwrap_or(ZeroingString::from("")),
-				&g_args.account,
-				g_args.node_api_secret.clone(),
-			)
-			.map_err(|e| {
-				ErrorKind::ListenerError(format!("Unable to start keybase listener, {}", e))
-			})?,
-		"mwcmqs" => {
-			let _ = controller::init_start_mwcmqs_listener(
-				config.clone(),
-				wallet.clone(),
-				mqs_config.clone(),
-				keychain_mask,
-				None,
-				None,
-				true,
-			)
-			.map_err(|e| {
-				ErrorKind::ListenerError(format!("Unable to start mwcmqs listener, {}", e))
-			})?;
-		}
-=======
-	let res = match args.method.as_str() {
 		"http" => {
 			let wallet_inst = owner_api.wallet_inst.clone();
 			let config = config.clone();
@@ -207,27 +158,48 @@
 						tor_config.use_tor_listener,
 					);
 					if let Err(e) = res {
-						error!("Error starting listener: {}", e);
+						error!("Error starting http listener: {}", e);
 					}
 				});
 			if let Ok(t) = api_thread {
 				if !cli_mode {
 					let r = t.join();
 					if let Err(_) = r {
-						error!("Error starting listener");
+						error!("Error starting http listener");
 						return Err(ErrorKind::ListenerError.into());
 					}
 				}
 			}
-			Ok(())
-		}
-		"keybase" => KeybaseAllChannels::new()?.listen(
-			config.clone(),
-			g_args.password.clone().unwrap(),
-			&g_args.account,
-			g_args.node_api_secret.clone(),
-		),
->>>>>>> 54af157e
+		}
+		"keybase" => {
+			KeybaseAllChannels::new()?
+				.listen(
+					config.clone(),
+					g_args.password.clone().unwrap(),
+					&g_args.account,
+					g_args.node_api_secret.clone(),
+				)
+				.map_err(|e| {
+					error!("Unable to start keybase listener, {}", e);
+					Error::from(ErrorKind::ListenerError)
+				})?;
+		}
+		"mwcmqs" => {
+			let wallet_inst = owner_api.wallet_inst.clone();
+			let _ = controller::init_start_mwcmqs_listener(
+				config.clone(),
+				wallet_inst,
+				mqs_config.clone(),
+				keychain_mask,
+				None,
+				None,
+				true,
+			)
+			.map_err(|e| {
+				error!("Unable to start mwcmqs listener, {}", e);
+				Error::from(ErrorKind::ListenerError)
+			})?;
+		}
 		method => {
 			return Err(
 				ErrorKind::ArgumentError(format!("No listener for method '{}'", method)).into(),
@@ -253,13 +225,8 @@
 	// keychain mask needs to be a sinlge instance, in case the foreign API is
 	// also being run at the same time
 	let km = Arc::new(Mutex::new(keychain_mask));
-<<<<<<< HEAD
 	controller::owner_listener(
-		wallet,
-=======
-	let res = controller::owner_listener(
 		owner_api.wallet_inst.clone(),
->>>>>>> 54af157e
 		km,
 		config.owner_api_listen_addr().as_str(),
 		g_args.api_secret.clone(),
@@ -341,12 +308,8 @@
 }
 
 pub fn send<L, C, K>(
-<<<<<<< HEAD
-	wallet: Arc<Mutex<Box<dyn WalletInst<'static, L, C, K>>>>,
+	owner_api: &mut Owner<L, C, K>,
 	config: &WalletConfig,
-=======
-	owner_api: &mut Owner<L, C, K>,
->>>>>>> 54af157e
 	keychain_mask: Option<&SecretKey>,
 	tor_config: Option<TorConfig>,
 	mqs_config: Option<MQSConfig>,
@@ -443,7 +406,7 @@
 					//start the listener finalize tx
 					let result = controller::init_start_mwcmqs_listener(
 						config.clone(),
-						wallet.clone(),
+						wallet_inst.clone(),
 						mqs_config_unwrapped,
 						Arc::new(Mutex::new(km)),
 						Some(tx),
@@ -482,18 +445,13 @@
 						None => None,
 						Some(&m) => Some(m.to_owned()),
 					};
-<<<<<<< HEAD
-					controller::foreign_single_use(wallet, km, |api| {
+					controller::foreign_single_use(wallet_inst, km, |api| {
 						slate = api.receive_tx(
 							&slate,
 							Some(String::from("self")),
 							Some(&args.dest),
 							None,
 						)?;
-=======
-					controller::foreign_single_use(wallet_inst, km, |api| {
-						slate = api.receive_tx(&slate, Some(&args.dest), None)?;
->>>>>>> 54af157e
 						Ok(())
 					})?;
 				}
@@ -985,7 +943,7 @@
 }
 
 pub fn submit<L, C, K>(
-	wallet: Arc<Mutex<Box<dyn WalletInst<'static, L, C, K>>>>,
+	owner_api: &mut Owner<L, C, K>,
 	keychain_mask: Option<&SecretKey>,
 	args: SubmitArgs,
 ) -> Result<(), Error>
@@ -994,7 +952,7 @@
 	C: NodeClient + 'static,
 	K: keychain::Keychain + 'static,
 {
-	controller::owner_single_use(wallet.clone(), keychain_mask, |api, m| {
+	controller::owner_single_use(None, keychain_mask, Some(owner_api), |api, m| {
 		let stored_tx = api.load_stored_tx(&args.input)?;
 		api.post_tx(m, &stored_tx, args.fluff)?;
 		info!("Reposted transaction in file: {}", args.input);
@@ -1191,37 +1149,42 @@
 		match result {
 			Ok(p) => {
 				// actually export proof
-				let mut proof_file = File::create(args.output_file.clone())?;
-				proof_file.write_all(json::to_string_pretty(&p).unwrap().as_bytes())?;
-				proof_file.sync_all()?;
+				let mut proof_file = File::create(args.output_file.clone()).map_err(|e| {
+					ErrorKind::GenericError(format!(
+						"Unable to create file {}, {}",
+						args.output_file, e
+					))
+				})?;
+				proof_file
+					.write_all(json::to_string_pretty(&p).unwrap().as_bytes())
+					.map_err(|e| {
+						ErrorKind::GenericError(format!(
+							"Unable to save the proof file {}, {}",
+							args.output_file, e
+						))
+					})?;
+				proof_file.sync_all().map_err(|e| {
+					ErrorKind::GenericError(format!(
+						"Unable to save file {}, {}",
+						args.output_file, e
+					))
+				})?;
 				warn!("Payment proof exported to {}", args.output_file);
 				Ok(())
 			}
 			Err(e) => {
-<<<<<<< HEAD
-				error!("Addres retrieval failed: {}", e);
-				error!("Backtrace: {}", e.backtrace().unwrap());
-				Err(
-					ErrorKind::LibWallet(format!("Addres pruuf address retrieval failed, {}", e))
-						.into(),
-				)
-=======
 				error!("Proof export failed: {}", e);
-				Err(e)
->>>>>>> 54af157e
-			}
-		}
-	})?;
-	Ok(())
-}
-
-<<<<<<< HEAD
-// Payment Proof Address
-pub fn dump_wallet_data<L, C, K>(
-	wallet: Arc<Mutex<Box<dyn WalletInst<'static, L, C, K>>>>,
-	keychain_mask: Option<&SecretKey>,
-	file_name: Option<String>,
-=======
+				return Err(ErrorKind::GenericError(format!(
+					"Unable to retrieve payment proof, {}",
+					e
+				))
+				.into());
+			}
+		}
+	})?;
+	Ok(())
+}
+
 /// Proof Verify Args
 pub struct ProofVerifyArgs {
 	pub input_file: String,
@@ -1231,46 +1194,35 @@
 	owner_api: &mut Owner<L, C, K>,
 	keychain_mask: Option<&SecretKey>,
 	args: ProofVerifyArgs,
->>>>>>> 54af157e
-) -> Result<(), Error>
-where
-	L: WalletLCProvider<'static, C, K> + 'static,
-	C: NodeClient + 'static,
-	K: keychain::Keychain + 'static,
-{
-<<<<<<< HEAD
-	controller::owner_single_use(wallet.clone(), keychain_mask, |api, _m| {
-		let result = api.dump_wallet_data(file_name);
-		match result {
-			Ok(_) => {
-				warn!("Data dump is finished, please check the logs for results",);
-				Ok(())
-			}
-			Err(e) => {
-				error!("Wallet Data dump failed: {}", e);
-				Err(ErrorKind::LibWallet(format!("Wallet Data dump failed, {}", e)).into())
-=======
+) -> Result<(), Error>
+where
+	L: WalletLCProvider<'static, C, K> + 'static,
+	C: NodeClient + 'static,
+	K: keychain::Keychain + 'static,
+{
 	controller::owner_single_use(None, keychain_mask, Some(owner_api), |api, m| {
 		let mut proof_f = match File::open(&args.input_file) {
 			Ok(p) => p,
 			Err(e) => {
-				let msg = format!("{}", e);
-				error!(
+				let msg = format!(
 					"Unable to open payment proof file at {}: {}",
 					args.input_file, e
 				);
-				return Err(libwallet::ErrorKind::PaymentProofParsing(msg).into());
+				error!("{}", msg);
+				return Err(ErrorKind::LibWallet(msg).into());
 			}
 		};
 		let mut proof = String::new();
-		proof_f.read_to_string(&mut proof)?;
+		proof_f
+			.read_to_string(&mut proof)
+			.map_err(|e| ErrorKind::LibWallet(format!("Unable to read proof data, {}", e)))?;
 		// read
 		let proof: PaymentProof = match json::from_str(&proof) {
 			Ok(p) => p,
 			Err(e) => {
 				let msg = format!("{}", e);
 				error!("Unable to parse payment proof file: {}", e);
-				return Err(libwallet::ErrorKind::PaymentProofParsing(msg).into());
+				return Err(ErrorKind::LibWallet(msg).into());
 			}
 		};
 		let result = api.verify_payment_proof(m, &proof);
@@ -1292,8 +1244,33 @@
 			}
 			Err(e) => {
 				error!("Proof not valid: {}", e);
-				Err(e)
->>>>>>> 54af157e
+				Err(ErrorKind::LibWallet(format!("Proof not valid: {}", e)).into())
+			}
+		}
+	})?;
+	Ok(())
+}
+
+pub fn dump_wallet_data<L, C, K>(
+	owner_api: &mut Owner<L, C, K>,
+	keychain_mask: Option<&SecretKey>,
+	file_name: Option<String>,
+) -> Result<(), Error>
+where
+	L: WalletLCProvider<'static, C, K> + 'static,
+	C: NodeClient + 'static,
+	K: keychain::Keychain + 'static,
+{
+	controller::owner_single_use(None, keychain_mask, Some(owner_api), |api, _m| {
+		let result = api.dump_wallet_data(file_name);
+		match result {
+			Ok(_) => {
+				warn!("Data dump is finished, please check the logs for results",);
+				Ok(())
+			}
+			Err(e) => {
+				error!("Wallet Data dump failed: {}", e);
+				Err(ErrorKind::LibWallet(format!("Wallet Data dump failed, {}", e)).into())
 			}
 		}
 	})?;
