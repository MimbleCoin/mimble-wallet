// Copyright 2019 The Grin Developers
//
// Licensed under the Apache License, Version 2.0 (the "License");
// you may not use this file except in compliance with the License.
// You may obtain a copy of the License at
//
//     http://www.apache.org/licenses/LICENSE-2.0
//
// Unless required by applicable law or agreed to in writing, software
// distributed under the License is distributed on an "AS IS" BASIS,
// WITHOUT WARRANTIES OR CONDITIONS OF ANY KIND, either express or implied.
// See the License for the specific language governing permissions and
// limitations under the License.

//! Controller for wallet.. instantiates and handles listeners (or single-run
//! invocations) as needed.
use crate::api::{self, ApiServer, BasicAuthMiddleware, ResponseFuture, Router, TLSConfig};
use crate::libwallet::{
	address, NodeClient, NodeVersionInfo, Slate, WalletInst, WalletLCProvider,
	GRIN_BLOCK_HEADER_VERSION,
};
use crate::util::secp::key::SecretKey;
use crate::util::{from_hex, static_secp_instance, to_base64, Mutex};
<<<<<<< HEAD
use crate::{Error, ErrorKind};
use futures::future::{err, ok};
use futures::{Future, Stream};
=======
use failure::ResultExt;
use grin_wallet_api::JsonId;
use grin_wallet_util::OnionV3Address;
use hyper::body;
>>>>>>> 54af157e
use hyper::header::HeaderValue;
use hyper::{Body, Request, Response, StatusCode};
use serde::{Deserialize, Serialize};
use serde_json;

use grin_wallet_impls::{
	CloseReason, MWCMQPublisher, MWCMQSAddress, MWCMQSubscriber, SubscriptionHandler,
};
use grin_wallet_libwallet::wallet_lock;
use grin_wallet_util::grin_core::core;

use crate::apiwallet::{
	EncryptedRequest, EncryptedResponse, EncryptionErrorResponse, Foreign,
	ForeignCheckMiddlewareFn, ForeignRpc, Owner, OwnerRpc, OwnerRpcS,
};
use crate::config::{MQSConfig, TorConfig, WalletConfig};
use crate::impls::tor::config as tor_config;
use crate::impls::tor::process as tor_process;
use crate::keychain::Keychain;
use easy_jsonrpc_mw::{Handler, MaybeReply};
use grin_wallet_libwallet::proof::crypto;
use grin_wallet_libwallet::proof::proofaddress::ProvableAddress;
use grin_wallet_libwallet::proof::tx_proof::TxProof;
use std::collections::HashMap;
use std::net::SocketAddr;
use std::sync::mpsc::{channel, Receiver, Sender};
use std::sync::Arc;
use std::thread;
use std::time::Duration;

lazy_static! {
	pub static ref MWC_OWNER_BASIC_REALM: HeaderValue =
		HeaderValue::from_str("Basic realm=MWC-OwnerAPI").unwrap();
}

// This function has to use libwallet errots because of callback and runs on libwallet side
fn check_middleware(
	name: ForeignCheckMiddlewareFn,
	node_version_info: Option<NodeVersionInfo>,
	slate: Option<&Slate>,
) -> Result<(), crate::libwallet::Error> {
	match name {
		// allow coinbases to be built regardless
		ForeignCheckMiddlewareFn::BuildCoinbase => Ok(()),
		_ => {
			let mut bhv = 2;
			if let Some(n) = node_version_info {
				bhv = n.block_header_version;
			}
			if let Some(s) = slate {
				if bhv > 3 && s.version_info.block_header_version < GRIN_BLOCK_HEADER_VERSION {
					Err(crate::libwallet::ErrorKind::Compatibility(
						"Incoming Slate is not compatible with this wallet. \
						 Please upgrade the node or use a different one."
							.into(),
					))?;
				}
			}
			Ok(())
		}
	}
}

/// initiate the tor listener
fn init_tor_listener<L, C, K>(
	wallet: Arc<Mutex<Box<dyn WalletInst<'static, L, C, K> + 'static>>>,
	keychain_mask: Arc<Mutex<Option<SecretKey>>>,
	addr: &str,
) -> Result<tor_process::TorProcess, Error>
where
	L: WalletLCProvider<'static, C, K> + 'static,
	C: NodeClient + 'static,
	K: Keychain + 'static,
{
	let mut process = tor_process::TorProcess::new();
	let mask = keychain_mask.lock();
	// eventually want to read a list of service config keys
	let mut w_lock = wallet.lock();
	let lc = w_lock.lc_provider()?;
	let w_inst = lc.wallet_inst()?;
	let k = w_inst.keychain((&mask).as_ref())?;
	let parent_key_id = w_inst.parent_key_id();
	let tor_dir = format!("{}/tor/listener", lc.get_top_level_directory()?);
<<<<<<< HEAD
	let sec_key = address::address_from_derivation_path(&k, &parent_key_id, 0).map_err(|e| {
		ErrorKind::TorConfig(format!("Unable to build key for onion address, {}", e).into())
	})?;
	let onion_address = tor_config::onion_address_from_seckey(&sec_key).map_err(|e| {
		ErrorKind::TorConfig(format!("Unable to build onion address, {}", e).into())
	})?;

=======
	let sec_key = address::address_from_derivation_path(&k, &parent_key_id, 0)
		.map_err(|e| ErrorKind::TorConfig(format!("{:?}", e).into()))?;
	let onion_address = OnionV3Address::from_private(&sec_key.0)
		.map_err(|e| ErrorKind::TorConfig(format!("{:?}", e).into()))?;
>>>>>>> 54af157e
	warn!(
		"Starting TOR Hidden Service for API listener at address {}, binding to {}",
		onion_address, addr
	);

	tor_config::output_tor_listener_config(&tor_dir, addr, &vec![sec_key])
		.map_err(|e| ErrorKind::TorConfig(format!("Failed to configure tor, {}", e).into()))?;
	// Start TOR process
	let tor_path = format!("{}/torrc", tor_dir);
	process
		.torrc_path(&tor_path)
		.working_dir(&tor_dir)
		.timeout(20)
		.completion_percent(100)
		.launch()
		.map_err(|e| {
			ErrorKind::TorProcess(format!("Unable to start tor at {}, {}", tor_path, e).into())
		})?;
	Ok(process)
}

/// Instantiate wallet Owner API for a single-use (command line) call
/// Return a function containing a loaded API context to call
pub fn owner_single_use<L, F, C, K>(
	wallet: Option<Arc<Mutex<Box<dyn WalletInst<'static, L, C, K>>>>>,
	keychain_mask: Option<&SecretKey>,
	api_context: Option<&mut Owner<L, C, K>>,
	f: F,
) -> Result<(), Error>
where
	L: WalletLCProvider<'static, C, K> + 'static,
	F: FnOnce(&mut Owner<L, C, K>, Option<&SecretKey>) -> Result<(), Error>,
	C: NodeClient + 'static,
	K: Keychain + 'static,
{
	match api_context {
		Some(c) => f(c, keychain_mask)?,
		None => {
			let wallet = match wallet {
				Some(w) => w,
				None => {
					return Err(ErrorKind::GenericError(format!(
						"Instantiated wallet or Owner API context must be provided"
					))
					.into())
				}
			};
			f(&mut Owner::new(wallet, None), keychain_mask)?
		}
	}
	Ok(())
}

/// Instantiate wallet Foreign API for a single-use (command line) call
/// Return a function containing a loaded API context to call
pub fn foreign_single_use<'a, L, F, C, K>(
	wallet: Arc<Mutex<Box<dyn WalletInst<'a, L, C, K>>>>,
	keychain_mask: Option<SecretKey>,
	f: F,
) -> Result<(), Error>
where
	L: WalletLCProvider<'a, C, K>,
	F: FnOnce(&mut Foreign<'a, L, C, K>) -> Result<(), Error>,
	C: NodeClient + 'a,
	K: Keychain + 'a,
{
	f(&mut Foreign::new(
		wallet,
		keychain_mask,
		Some(check_middleware),
	))?;
	Ok(())
}

//The following methods are added to support the mqs feature

fn controller_derive_address_key<'a, L, C, K>(
	wallet: Arc<Mutex<Box<dyn WalletInst<'a, L, C, K>>>>,
	keychain_mask: Option<&SecretKey>,
	index: u32,
) -> Result<SecretKey, Error>
where
	L: WalletLCProvider<'a, C, K>,
	C: NodeClient + 'a,
	K: Keychain + 'a,
{
	wallet_lock!(wallet, w);
	let parent_key_id = w.parent_key_id();
	let k = w.keychain(keychain_mask)?;
	let sec_addr_key = address::address_from_derivation_path(&k, &parent_key_id, index)?;
	Ok(sec_addr_key)
}

pub struct Controller<L, C, K>
where
	L: WalletLCProvider<'static, C, K> + 'static,
	C: NodeClient + 'static,
	K: Keychain + 'static,
{
	/// Wallet instance
	pub name: String,
	pub wallet: Arc<Mutex<Box<dyn WalletInst<'static, L, C, K> + 'static>>>,
	pub publisher: Arc<MWCMQPublisher>,
	pub slate_send_channel: Option<Sender<Slate>>,
	pub message_receive_channel: Option<Receiver<bool>>,
	pub max_auto_accept_invoice: Option<u64>,
	pub keychain_mask: Arc<Mutex<Option<SecretKey>>>,
}

impl<L, C, K> Controller<L, C, K>
where
	L: WalletLCProvider<'static, C, K> + 'static,
	C: NodeClient + 'static,
	K: Keychain + 'static,
{
	pub fn new(
		name: &str,
		wallet: Arc<Mutex<Box<dyn WalletInst<'static, L, C, K>>>>,
		publisher: Arc<MWCMQPublisher>,
		slate_send_channel: Option<Sender<Slate>>,
		message_receive_channel: Option<Receiver<bool>>,
		keychain_mask: Arc<Mutex<Option<SecretKey>>>,
	) -> Result<Self, Error>
	where
		L: WalletLCProvider<'static, C, K>,
		C: NodeClient + 'static,
		K: Keychain + 'static,
	{
		Ok(Self {
			name: name.to_string(),
			wallet,
			publisher,
			slate_send_channel,
			message_receive_channel,
			max_auto_accept_invoice: None,
			keychain_mask,
		})
	}
	fn set_max_auto_accept_invoice(&mut self, max_auto_accept_invoice: Option<u64>) {
		self.max_auto_accept_invoice = max_auto_accept_invoice;
	}

	fn process_incoming_slate(
		&self,
		address: Option<String>,
		slate: &mut Slate,
		dest_acct_name: Option<&str>,
		proof: Option<&mut TxProof>,
	) -> Result<bool, Error> {
		let owner_api = Owner::new(self.wallet.clone());
		let foreign_api = Foreign::new(self.wallet.clone(), None, None);
		let mask = self.keychain_mask.lock().clone();

		if slate.num_participants > slate.participant_data.len() {
			//TODO: this needs to be changed to properly figure out if this slate is an invoice or a send
			if slate.tx.inputs().len() == 0 {
				// reject by default unless wallet is set to auto accept invoices under a certain threshold

				let max_auto_accept_invoice = self
					.max_auto_accept_invoice
					.ok_or(ErrorKind::DoesNotAcceptInvoices)?;

				if slate.amount > max_auto_accept_invoice {
					Err(ErrorKind::InvoiceAmountTooBig(slate.amount))?;
				}

				//create the args
				let params = grin_wallet_libwallet::InitTxArgs {
					src_acct_name: None, //it will be set in the implementation layer.
					amount: slate.amount,
					minimum_confirmations: 10,
					max_outputs: 500,
					num_change_outputs: 1,
					/// If `true`, attempt to use up as many outputs as
					/// possible to create the transaction, up the 'soft limit' of `max_outputs`. This helps
					/// to reduce the size of the UTXO set and the amount of data stored in the wallet, and
					/// minimizes fees. This will generally result in many inputs and a large change output(s),
					/// usually much larger than the amount being sent. If `false`, the transaction will include
					/// as many outputs as are needed to meet the amount, (and no more) starting with the smallest
					/// value outputs.
					selection_strategy_is_use_all: false,
					message: None,
					/// Optionally set the output target slate version (acceptable
					/// down to the minimum slate version compatible with the current. If `None` the slate
					/// is generated with the latest version.
					target_slate_version: None,
					/// Number of blocks from current after which TX should be ignored
					ttl_blocks: None,
					/// If set, require a payment proof for the particular recipient
					payment_proof_recipient_address: None,
					address: address.clone(),
					/// If true, just return an estimate of the resulting slate, containing fees and amounts
					/// locked without actually locking outputs or creating the transaction. Note if this is set to
					/// 'true', the amount field in the slate will contain the total amount locked, not the provided
					/// transaction amount
					estimate_only: None,
					exclude_change_outputs: Some(false),
					minimum_confirmations_change_outputs: 1,
					/// Sender arguments. If present, the underlying function will also attempt to send the
					/// transaction to a destination and optionally finalize the result
					send_args: None,
				};

				*slate = owner_api.process_invoice_tx((&mask).as_ref(), slate, params)?;

				owner_api.tx_lock_outputs((&mask).as_ref(), slate, address, 1)?;
			} else {
				let s = foreign_api
					.receive_tx(slate, address, dest_acct_name, None)
					.map_err(|e| {
						ErrorKind::LibWallet(format!(
							"Unable to process incoming slate, receive_tx failed, {}",
							e
						))
					})?;
				*slate = s;
			}
			Ok(false)
		} else {
			//request may come to here from owner api or send command

			if let Some(s) = &self.slate_send_channel {
				//this happens when the request is from owner_api

				let mut should_finalize = false;

				if let Some(s) = &self.message_receive_channel {
					//this happens when the request is from owner_api
					//unless get false from owner_api, it should always finalize tx here.
					should_finalize = s
						.recv_timeout(Duration::from_secs(15))
						.unwrap_or_else(|_| true);
				}

				if should_finalize {
					slate
						.verify_messages()
						.map_err(|e| ErrorKind::VerifySlateMessagesError(format!("{}", e)))?;
					owner_api.tx_lock_outputs((&mask).as_ref(), slate, address, 0)?;
					*slate = owner_api
						.finalize_tx_with_proof((&mask).as_ref(), slate, proof)
						.map_err(|e| {
							ErrorKind::LibWallet(format!("Unable to finalize slate, {}", e))
						})?;
				}

				//send the slate to owner_api
				let slate_immutable = slate.clone();
				let _ = s.send(slate_immutable);
			} else {
				//verify slate message
				slate
					.verify_messages()
					.map_err(|e| ErrorKind::VerifySlateMessagesError(format!("{}", e)))?;
				owner_api.tx_lock_outputs((&mask).as_ref(), slate, address, 0)?;

				//finalize_tx first and then post_tx

				let mut should_post = {
					*slate = owner_api
						.finalize_tx_with_proof((&mask).as_ref(), slate, proof)
						.map_err(|e| {
							ErrorKind::LibWallet(format!("Unable to finalize slate, {}", e))
						})?;

					true
				};

				if !should_post {
					should_post = {
						*slate = foreign_api.finalize_invoice_tx(&slate).map_err(|e| {
							ErrorKind::LibWallet(format!("Unable to finalize slate, {}", e))
						})?;
						true
					}
				}
				if should_post {
					owner_api
						.post_tx((&mask).as_ref(), &slate.tx, false)
						.map_err(|e| {
							ErrorKind::LibWallet(format!(
								"Unable to broadcast slate to blockchain network, {}",
								e
							))
						})?;
				}
			}

			Ok(true)
		}
	}
}

impl<L, C, K> SubscriptionHandler for Controller<L, C, K>
where
	L: WalletLCProvider<'static, C, K>,
	C: NodeClient + 'static,
	K: Keychain + 'static,
{
	fn on_open(&self) {
		warn!("listener started for [{}]", self.name);
	}

	fn on_slate(&self, from: &MWCMQSAddress, slate: &mut Slate, proof: Option<&mut TxProof>) {
		let display_from = from.get_stripped();

		if slate.num_participants > slate.participant_data.len() {
			let message = &slate.participant_data[0].message;
			if message.is_some() {
				info!(
					"slate [{}] received from [{}] for [{}] MWCs. Message: [\"{}\"]",
					slate.id.to_string(),
					display_from,
					core::amount_to_hr_string(slate.amount, false),
					message.clone().unwrap()
				);
			} else {
                info!(
					"slate [{}] received from [{}] for [{}] MWCs.",
					slate.id.to_string(),
					display_from,
					core::amount_to_hr_string(slate.amount, false)
				);
			}
		} else {
            info!(
				"slate [{}] received back from [{}] for [{}] MWCs",
				slate.id.to_string(),
				display_from,
				core::amount_to_hr_string(slate.amount, false)
			);
		};

		let result = self
			.process_incoming_slate(Some(from.to_string()), slate, None, proof)
			.and_then(|is_finalized| {
				if !is_finalized {
					self.publisher
						.post_slate(slate, from)
						.map_err(|e| {
							error!("ERROR: Unable to send slate with MQS, {}", e);
							e
						})
						.expect("failed posting slate!");
					info!(
						"slate [{}] sent back to [{}] successfully",
						slate.id.to_string(),
						display_from
					);
				} else {
					info!("slate [{}] finalized successfully", slate.id.to_string());
				}
				Ok(())
			});

		//send the message back

		match result {
			Ok(()) => {}
			Err(e) => error!("{}", e),
		}
	}

	fn on_close(&self, reason: CloseReason) {
		match reason {
			CloseReason::Normal => info!("listener [{}] stopped", self.name),
			CloseReason::Abnormal(_) => {
				error!("ERROR: listener [{}] stopped unexpectedly", self.name)
			}
		}
	}

	fn on_dropped(&self) {
		warn!("WARNING: listener [{}] lost connection. it will keep trying to restore connection in the background.", self.name)
	}

	fn on_reestablished(&self) {
		info!("INFO: listener [{}] reestablished connection.", self.name)
	}
}

pub fn init_start_mwcmqs_listener<L, C, K>(
	config: WalletConfig,
	wallet: Arc<Mutex<Box<dyn WalletInst<'static, L, C, K>>>>,
	mqs_config: MQSConfig,
	keychain_mask: Arc<Mutex<Option<SecretKey>>>,
	slate_send_channel: Option<Sender<Slate>>,
	message_receive_channel: Option<Receiver<bool>>,
	wait_for_thread: bool,
) -> Result<(MWCMQPublisher, MWCMQSubscriber), Error>
where
	L: WalletLCProvider<'static, C, K> + 'static,
	C: NodeClient + 'static,
	K: Keychain + 'static,
{
	warn!("Starting MWCMQS Listener");

	//start mwcmqs listener
	start_mwcmqs_listener(
		wallet,
		mqs_config,
		config.max_auto_accept_invoice,
		slate_send_channel,
		message_receive_channel,
		wait_for_thread,
		keychain_mask,
	)
	.map_err(|e| ErrorKind::GenericError(format!("cannot start mqs listener, {}", e)).into())
}

/// Start the mqs listener
fn start_mwcmqs_listener<L, C, K>(
	wallet: Arc<Mutex<Box<dyn WalletInst<'static, L, C, K>>>>,
	mqs_config: MQSConfig,
	max_auto_accept_invoice: Option<u64>,
	slate_send_channel: Option<Sender<Slate>>,
	message_receive_channel: Option<Receiver<bool>>,
	wait_for_thread: bool,
	keychain_mask: Arc<Mutex<Option<SecretKey>>>,
) -> Result<(MWCMQPublisher, MWCMQSubscriber), Error>
where
	L: WalletLCProvider<'static, C, K> + 'static,
	C: NodeClient + 'static,
	K: Keychain + 'static,
{
	// make sure wallet is not locked, if it is try to unlock with no passphrase

	info!("starting mwcmqs listener...");

	// TODO Index supose to be a global setting, should be used for txProofs for all protocols
	let index: u32 = 3;

	let mwcmqs_domain = mqs_config.mwcmqs_domain;
	let mwcmqs_port = mqs_config.mwcmqs_port;

	let mwcmqs_secret_key =
		controller_derive_address_key(wallet.clone(), keychain_mask.lock().as_ref(), index)?;
	let mwc_pub_key = crypto::public_key_from_secret_key(&mwcmqs_secret_key)?;

	let mwcmqs_address = MWCMQSAddress::new(
		ProvableAddress::from_pub_key(&mwc_pub_key),
		Some(mwcmqs_domain.clone()),
		Some(mwcmqs_port),
	);

	let mwcmqs_publisher = MWCMQPublisher::new(
		mwcmqs_address.clone(),
		&mwcmqs_secret_key,
		mwcmqs_domain,
		mwcmqs_port,
		true,
	)?;

	let mwcmqs_subscriber = MWCMQSubscriber::new(&mwcmqs_publisher)?;

	let cloned_publisher = mwcmqs_publisher.clone();
	let mut cloned_subscriber = mwcmqs_subscriber.clone();

	let thread = thread::Builder::new()
		.name("mwcmqs-broker".to_string())
		.spawn(move || {
			let mut controller = match Controller::new(
				&mwcmqs_address.get_stripped(),
				wallet.clone(),
				Arc::new(cloned_publisher),
				slate_send_channel,
				message_receive_channel,
				keychain_mask,
			) {
				Ok(r) => r,
				Err(e) => {
					error!("Unable to start mwcmqs controller, {}", e);
					// This thread only will be ended
					panic!("Unable to start mwcmqs controller!");
				}
			};

			controller.set_max_auto_accept_invoice(max_auto_accept_invoice);

			if let Err(e) = cloned_subscriber.start(Box::new(controller)) {
				let err_str = format!("Unable to start mwcmqs controller, {}", e);
				error!("{}", err_str);
				panic!("{}", err_str);
			}
		})
		.map_err(|e| ErrorKind::GenericError(format!("Unable to start mwcmqs broker, {}", e)))?;

	if wait_for_thread {
		let _ = thread.join();
	}

	Ok((mwcmqs_publisher, mwcmqs_subscriber))
}

/// Listener version, providing same API but listening for requests on a
/// port and wrapping the calls
/// Note keychain mask is only provided here in case the foreign listener is also being used
/// in the same wallet instance
pub fn owner_listener<L, C, K>(
	wallet: Arc<Mutex<Box<dyn WalletInst<'static, L, C, K> + 'static>>>,
	keychain_mask: Arc<Mutex<Option<SecretKey>>>,
	addr: &str,
	api_secret: Option<String>,
	tls_config: Option<TLSConfig>,
	owner_api_include_foreign: Option<bool>,
	owner_api_include_mqs_listener: Option<bool>,
	config: WalletConfig,
	tor_config: Option<TorConfig>,
	mqs_config: Option<MQSConfig>,
) -> Result<(), Error>
where
	L: WalletLCProvider<'static, C, K> + 'static,
	C: NodeClient + 'static,
	K: Keychain + 'static,
{
	//I don't know why but it seems the warn message in controller.rs will get printed to console.
	warn!("owner listener started {}", addr);
	let mut router = Router::new();
	if api_secret.is_some() {
		let api_basic_auth =
			"Basic ".to_string() + &to_base64(&("mwc:".to_string() + &api_secret.unwrap()));
		let basic_auth_middleware = Arc::new(BasicAuthMiddleware::new(
			api_basic_auth,
			&MWC_OWNER_BASIC_REALM,
			Some("/v2/foreign".into()),
		));
		router.add_middleware(basic_auth_middleware);
	}
	let mut running_mqs = false;
	if owner_api_include_mqs_listener.unwrap_or(false) {
		running_mqs = true;
	}

	let mut running_foreign = false;
	if owner_api_include_foreign.unwrap_or(false) {
		running_foreign = true;
	}

	let (tx, rx) = channel(); //this chaneel is used for listener thread to send message to other thread

	//this chaneel is used for listener thread to receive message from other thread
	let (tx_from_others, rx_from_others) = channel();

	// If so configured, run mqs listener
	//mqs feature
	let mut mwcmqs_broker: Option<(MWCMQPublisher, MWCMQSubscriber)> = None;
	if running_mqs {
		warn!("Starting MWCMQS Listener");
		//check if there is mqs_config
		let mqs_config_unwrapped;
		match mqs_config {
			Some(s) => {
				mqs_config_unwrapped = s;
			}
			None => {
				return Err(ErrorKind::MQSConfig(format!("NO MQS config!")).into());
			}
		}

		//create the tx_proof dir inside the wallet_data folder.
		{
			wallet_lock!(wallet, w);
			TxProof::init_proof_backend(w.get_data_file_dir()).unwrap_or_else(|e| {
				error!("Unable to init proof_backend{}", e);
			});
		}

		//start mwcmqs listener
		let result = start_mwcmqs_listener(
			wallet.clone(),
			mqs_config_unwrapped,
			config.max_auto_accept_invoice,
			Some(tx),
			Some(rx_from_others),
			false,
			keychain_mask.clone(),
		);
		match result {
			Err(e) => {
				error!("Error starting MWCMQS listener: {}", e);
			}
			Ok((publisher, subscriber)) => {
				mwcmqs_broker = Some((publisher, subscriber));
			}
		}
	}
	let mwcmqs_broker_withlock = Arc::new(Mutex::new(mwcmqs_broker));
	let rx_withlock = Arc::new(Mutex::new(Some(rx)));
	let tx_withlock = Arc::new(Mutex::new(Some(tx_from_others)));

	let api_handler_v2 = OwnerAPIHandlerV2::new(
		wallet.clone(),
		mwcmqs_broker_withlock.clone(),
		rx_withlock.clone(),
		tx_withlock.clone(),
	);
	let api_handler_v3 = OwnerAPIHandlerV3::new(
		wallet.clone(),
		keychain_mask.clone(),
		tor_config,
		running_foreign,
		mwcmqs_broker_withlock,
		rx_withlock,
		tx_withlock,
	);

	router
		.add_route("/v2/owner", Arc::new(api_handler_v2))
		.map_err(|e| {
			ErrorKind::GenericError(format!("Router failed to add route /v2/owner, {}", e))
		})?;

	router
		.add_route("/v3/owner", Arc::new(api_handler_v3))
		.map_err(|e| {
			ErrorKind::GenericError(format!("Router failed to add route /v3/owner, {}", e))
		})?;

	// If so configured, add the foreign API to the same port
	if running_foreign {
		warn!("Starting HTTP Foreign API on Owner server at {}.", addr);
		let foreign_api_handler_v2 = ForeignAPIHandlerV2::new(wallet, keychain_mask);
		router
			.add_route("/v2/foreign", Arc::new(foreign_api_handler_v2))
			.map_err(|e| {
				ErrorKind::GenericError(format!("Router failed to add route /v2/foreign, {}", e))
			})?;
	}

	let mut apis = ApiServer::new();
	warn!("Starting HTTP Owner API server at {}.", addr);
	let socket_addr: SocketAddr = addr.parse().expect("unable to parse socket address");
	let api_thread = apis
		.start(socket_addr, router, tls_config)
		.map_err(|e| ErrorKind::GenericError(format!("API thread failed to start, {}", e)))?;
	warn!("HTTP Owner listener started.");
	api_thread
		.join()
		.map_err(|e| ErrorKind::GenericError(format!("API thread panicked :{:?}", e)).into())
}

/// Listener version, providing same API but listening for requests on a
/// port and wrapping the calls
pub fn foreign_listener<L, C, K>(
	wallet: Arc<Mutex<Box<dyn WalletInst<'static, L, C, K> + 'static>>>,
	keychain_mask: Arc<Mutex<Option<SecretKey>>>,
	addr: &str,
	tls_config: Option<TLSConfig>,
	use_tor: bool,
) -> Result<(), Error>
where
	L: WalletLCProvider<'static, C, K> + 'static,
	C: NodeClient + 'static,
	K: Keychain + 'static,
{
	// Check if wallet has been opened first
	{
		let mut w_lock = wallet.lock();
		let lc = w_lock.lc_provider()?;
		let _ = lc.wallet_inst()?;
	}
	// need to keep in scope while the main listener is running
	let _tor_process = match use_tor {
		true => match init_tor_listener(wallet.clone(), keychain_mask.clone(), addr) {
			Ok(tp) => Some(tp),
			Err(e) => {
				warn!("Unable to start TOR listener; Check that TOR executable is installed and on your path");
				warn!("Tor Error: {}", e);
				warn!("Listener will be available via HTTP only");
				None
			}
		},
		false => None,
	};

	let api_handler_v2 = ForeignAPIHandlerV2::new(wallet, keychain_mask);
	let mut router = Router::new();

	router
		.add_route("/v2/foreign", Arc::new(api_handler_v2))
		.map_err(|e| {
			ErrorKind::GenericError(format!("Router failed to add route /v2/foreign, {}", e))
		})?;

	let mut apis = ApiServer::new();
	warn!("Starting HTTP Foreign listener API server at {}.", addr);
	let socket_addr: SocketAddr = addr.parse().expect("unable to parse socket address");
	let api_thread = apis
		.start(socket_addr, router, tls_config)
		.map_err(|e| ErrorKind::GenericError(format!("API thread failed to start, {}", e)))?;

	warn!("HTTP Foreign listener started.");

	api_thread
		.join()
		.map_err(|e| ErrorKind::GenericError(format!("API thread panicked :{:?}", e)).into())
}

/// V2 API Handler/Wrapper for owner functions
pub struct OwnerAPIHandlerV2<L, C, K>
where
	L: WalletLCProvider<'static, C, K> + 'static,
	C: NodeClient + 'static,
	K: Keychain + 'static,
{
	/// Wallet instance
	pub wallet: Arc<Mutex<Box<dyn WalletInst<'static, L, C, K> + 'static>>>,
	mwcmqs_broker: Arc<Mutex<Option<(MWCMQPublisher, MWCMQSubscriber)>>>,
	rx_withlock: Arc<Mutex<Option<Receiver<Slate>>>>,
	tx_withlock: Arc<Mutex<Option<Sender<bool>>>>,
}

impl<L, C, K> OwnerAPIHandlerV2<L, C, K>
where
	L: WalletLCProvider<'static, C, K> + 'static,
	C: NodeClient + 'static,
	K: Keychain + 'static,
{
	/// Create a new owner API handler for GET methods
	pub fn new(
		wallet: Arc<Mutex<Box<dyn WalletInst<'static, L, C, K> + 'static>>>,
		mwcmqs_broker: Arc<Mutex<Option<(MWCMQPublisher, MWCMQSubscriber)>>>,
		rx_withlock: Arc<Mutex<Option<Receiver<Slate>>>>,
		tx_withlock: Arc<Mutex<Option<Sender<bool>>>>,
	) -> OwnerAPIHandlerV2<L, C, K> {
		OwnerAPIHandlerV2 {
			wallet,
			mwcmqs_broker,
			rx_withlock,
			tx_withlock,
		}
	}

<<<<<<< HEAD
	fn call_api(
		&self,
		req: Request<Body>,
		api: Owner<L, C, K>,
	) -> Box<dyn Future<Item = serde_json::Value, Error = Error> + Send> {
		Box::new(parse_body(req).and_then(move |val: serde_json::Value| {
			let handler = move || -> serde_json::Value {
				let owner_api = &api as &dyn OwnerRpc;
				match owner_api.handle_request(val) {
					MaybeReply::Reply(r) => r,
					MaybeReply::DontReply => {
						// Since it's http, we need to return something. We return [] because jsonrpc
						// clients will parse it as an empty batch response.
						serde_json::json!([])
					}
				}
			};
			crate::executor::RunHandlerInThread::new(handler).map_err(|e| {
				Error::from(ErrorKind::LibWallet(format!(
					"Owner API unable to build call api handler, {}",
					e
				)))
			})
		}))
	}

	fn handle_post_request(&self, req: Request<Body>) -> WalletResponseFuture {
		let mut api = Owner::new(self.wallet.clone());
		//check to see if mqs listener is started, if it is started, pass it to Owner.rs
		api.set_mqs_broker(
			self.mwcmqs_broker.clone(),
			self.rx_withlock.clone(),
			self.tx_withlock.clone(),
		);
		Box::new(
			self.call_api(req, api)
				.and_then(|resp| ok(json_response_pretty(&resp))),
		)
=======
	async fn call_api(req: Request<Body>, api: Owner<L, C, K>) -> Result<serde_json::Value, Error> {
		let val: serde_json::Value = parse_body(req).await?;
		match OwnerRpc::handle_request(&api, val) {
			MaybeReply::Reply(r) => Ok(r),
			MaybeReply::DontReply => {
				// Since it's http, we need to return something. We return [] because jsonrpc
				// clients will parse it as an empty batch response.
				Ok(serde_json::json!([]))
			}
		}
	}

	async fn handle_post_request(
		req: Request<Body>,
		wallet: Arc<Mutex<Box<dyn WalletInst<'static, L, C, K> + 'static>>>,
	) -> Result<Response<Body>, Error> {
		let api = Owner::new(wallet, None);
		let res = Self::call_api(req, api).await?;
		Ok(json_response_pretty(&res))
>>>>>>> 54af157e
	}
}

impl<L, C, K> api::Handler for OwnerAPIHandlerV2<L, C, K>
where
	L: WalletLCProvider<'static, C, K> + 'static,
	C: NodeClient + 'static,
	K: Keychain + 'static,
{
	fn post(&self, req: Request<Body>) -> ResponseFuture {
		let wallet = self.wallet.clone();
		Box::pin(async move {
			match Self::handle_post_request(req, wallet).await {
				Ok(r) => Ok(r),
				Err(e) => {
					error!("Request Error: {:?}", e);
					Ok(create_error_response(e))
				}
			}
		})
	}

	fn options(&self, _req: Request<Body>) -> ResponseFuture {
		Box::pin(async { Ok(create_ok_response("{}")) })
	}
}

/// V3 API Handler/Wrapper for owner functions, which include a secure
/// mode + lifecycle functions
pub struct OwnerAPIHandlerV3<L, C, K>
where
	L: WalletLCProvider<'static, C, K> + 'static,
	C: NodeClient + 'static,
	K: Keychain + 'static,
{
	/// Wallet instance
	pub wallet: Arc<Mutex<Box<dyn WalletInst<'static, L, C, K> + 'static>>>,

	/// Handle to Owner API
	owner_api: Arc<Owner<L, C, K>>,

	/// ECDH shared key
	pub shared_key: Arc<Mutex<Option<SecretKey>>>,

	/// Keychain mask (to change if also running the foreign API)
	pub keychain_mask: Arc<Mutex<Option<SecretKey>>>,

	/// Whether we're running the foreign API on the same port, and therefore
	/// have to store the mask in-process
	pub running_foreign: bool,
}

pub struct OwnerV3Helpers;

impl OwnerV3Helpers {
	/// Checks whether a request is to init the secure API
	pub fn is_init_secure_api(val: &serde_json::Value) -> bool {
		if let Some(m) = val["method"].as_str() {
			match m {
				"init_secure_api" => true,
				_ => false,
			}
		} else {
			false
		}
	}

	/// Checks whether a request is to open the wallet
	pub fn is_open_wallet(val: &serde_json::Value) -> bool {
		if let Some(m) = val["method"].as_str() {
			match m {
				"open_wallet" => true,
				_ => false,
			}
		} else {
			false
		}
	}

	/// Checks whether a request is an encrypted request
	pub fn is_encrypted_request(val: &serde_json::Value) -> bool {
		if let Some(m) = val["method"].as_str() {
			match m {
				"encrypted_request_v3" => true,
				_ => false,
			}
		} else {
			false
		}
	}

	/// whether encryption is enabled
	pub fn encryption_enabled(key: Arc<Mutex<Option<SecretKey>>>) -> bool {
		let share_key_ref = key.lock();
		share_key_ref.is_some()
	}

	/// If incoming is an encrypted request, check there is a shared key,
	/// Otherwise return an error value
	pub fn check_encryption_started(
		key: Arc<Mutex<Option<SecretKey>>>,
	) -> Result<(), serde_json::Value> {
		match OwnerV3Helpers::encryption_enabled(key) {
			true => Ok(()),
			false => Err(EncryptionErrorResponse::new(
				1,
				-32001,
				"Encryption must be enabled. Please call 'init_secure_api` first",
			)
			.as_json_value()),
		}
	}

	/// Update the statically held owner API shared key
	pub fn update_owner_api_shared_key(
		key: Arc<Mutex<Option<SecretKey>>>,
		val: &serde_json::Value,
		new_key: Option<SecretKey>,
	) {
		if let Some(_) = val["result"]["Ok"].as_str() {
			let mut share_key_ref = key.lock();
			*share_key_ref = new_key;
		}
	}

	/// Update the shared mask, in case of foreign API being run
	pub fn update_mask(mask: Arc<Mutex<Option<SecretKey>>>, val: &serde_json::Value) {
		if let Some(key) = val["result"]["Ok"].as_str() {
			let key_bytes = match from_hex(key) {
				Ok(k) => k,
				Err(_) => return,
			};
			let secp_inst = static_secp_instance();
			let secp = secp_inst.lock();
			let sk = match SecretKey::from_slice(&secp, &key_bytes) {
				Ok(s) => s,
				Err(_) => return,
			};

			let mut shared_mask_ref = mask.lock();
			*shared_mask_ref = Some(sk);
		}
	}

	/// Decrypt an encrypted request
	pub fn decrypt_request(
		key: Arc<Mutex<Option<SecretKey>>>,
		req: &serde_json::Value,
	) -> Result<(JsonId, serde_json::Value), serde_json::Value> {
		let share_key_ref = key.lock();
		if share_key_ref.is_none() {
			return Err(EncryptionErrorResponse::new(
				1,
				-32002,
				"Encrypted request internal error",
			)
			.as_json_value());
		}
		let shared_key = share_key_ref.as_ref().unwrap();
		let enc_req: EncryptedRequest = serde_json::from_value(req.clone()).map_err(|e| {
			EncryptionErrorResponse::new(
				1,
				-32002,
				&format!("Encrypted request format error: {}", e),
			)
			.as_json_value()
		})?;
		let id = enc_req.id.clone();
		let res = enc_req.decrypt(&shared_key).map_err(|e| {
			EncryptionErrorResponse::new(1, -32002, &format!("Decryption error: {}", e.kind()))
				.as_json_value()
		})?;
		Ok((id, res))
	}

	/// Encrypt a response
	pub fn encrypt_response(
		key: Arc<Mutex<Option<SecretKey>>>,
		id: &JsonId,
		res: &serde_json::Value,
	) -> Result<serde_json::Value, serde_json::Value> {
		let share_key_ref = key.lock();
		if share_key_ref.is_none() {
			return Err(EncryptionErrorResponse::new(
				1,
				-32002,
				"Encrypted response internal error",
			)
			.as_json_value());
		}
		let shared_key = share_key_ref.as_ref().unwrap();
		let enc_res = EncryptedResponse::from_json(id, res, &shared_key).map_err(|e| {
			EncryptionErrorResponse::new(1, -32003, &format!("Encryption Error: {}", e.kind()))
				.as_json_value()
		})?;
		let res = enc_res.as_json_value().map_err(|e| {
			EncryptionErrorResponse::new(
				1,
				-32002,
				&format!("Encrypted response format error: {}", e),
			)
			.as_json_value()
		})?;
		Ok(res)
	}

	/// convert an internal error (if exists) as proper JSON-RPC
	pub fn check_error_response(val: &serde_json::Value) -> (bool, serde_json::Value) {
		// check for string first. This ensures that error messages
		// that are just strings aren't given weird formatting
		let err_string = if val["result"]["Err"].is_object() {
			let mut retval;
			let hashed: Result<HashMap<String, String>, serde_json::Error> =
				serde_json::from_value(val["result"]["Err"].clone());
			retval = match hashed {
				Err(e) => {
					debug!("Can't cast value to Hashmap<String> {}", e);
					None
				}
				Ok(h) => {
					let mut r = "".to_owned();
					for (k, v) in h.iter() {
						r = format!("{}: {}", k, v);
					}
					Some(r)
				}
			};
			// Otherwise, see if error message is a map that needs
			// to be stringified (and accept weird formatting)
			if retval.is_none() {
				let hashed: Result<HashMap<String, serde_json::Value>, serde_json::Error> =
					serde_json::from_value(val["result"]["Err"].clone());
				retval = match hashed {
					Err(e) => {
						debug!("Can't cast value to Hashmap<Value> {}", e);
						None
					}
					Ok(h) => {
						let mut r = "".to_owned();
						for (k, v) in h.iter() {
							r = format!("{}: {}", k, v);
						}
						Some(r)
					}
				}
			}
			retval
		} else if val["result"]["Err"].is_string() {
			let parsed = serde_json::from_value::<String>(val["result"]["Err"].clone());
			match parsed {
				Ok(p) => Some(p),
				Err(_) => None,
			}
		} else {
			None
		};
		match err_string {
			Some(s) => {
				return (
					true,
					serde_json::json!({
						"jsonrpc": "2.0",
						"id": val["id"],
						"error": {
							"message": s,
							"code": -32099
						}
					}),
				)
			}
			None => (false, val.clone()),
		}
	}
}

impl<L, C, K> OwnerAPIHandlerV3<L, C, K>
where
	L: WalletLCProvider<'static, C, K>,
	C: NodeClient + 'static,
	K: Keychain + 'static,
{
	/// Create a new owner API handler for GET methods
	pub fn new(
		wallet: Arc<Mutex<Box<dyn WalletInst<'static, L, C, K> + 'static>>>,
		keychain_mask: Arc<Mutex<Option<SecretKey>>>,
		tor_config: Option<TorConfig>,
		running_foreign: bool,
		mwcmqs_broker: Arc<Mutex<Option<(MWCMQPublisher, MWCMQSubscriber)>>>,
		rx_withlock: Arc<Mutex<Option<Receiver<Slate>>>>,
		tx_withlock: Arc<Mutex<Option<Sender<bool>>>>,
	) -> OwnerAPIHandlerV3<L, C, K> {
<<<<<<< HEAD
		let mut owner_api = Owner::new(wallet.clone());
=======
		let owner_api = Owner::new(wallet.clone(), None);
>>>>>>> 54af157e
		owner_api.set_tor_config(tor_config);
		owner_api.set_mqs_broker(mwcmqs_broker, rx_withlock, tx_withlock);
		let owner_api = Arc::new(owner_api);
		OwnerAPIHandlerV3 {
			wallet,
			owner_api,
			shared_key: Arc::new(Mutex::new(None)),
			keychain_mask: keychain_mask,
			running_foreign,
		}
	}

<<<<<<< HEAD
	/*
	//Here is a wrapper to call future from that.
	// Issue that we can't call future form future
	Box::new(parse_body(req).and_then(move |val: serde_json::Value| {
			let handler = move || -> serde_json::Value {
				......
			};
			crate::executor::RunHandlerInThread::new(handler)
		}))

	*/

	fn call_api(
		&self,
=======
	async fn call_api(
>>>>>>> 54af157e
		req: Request<Body>,
		key: Arc<Mutex<Option<SecretKey>>>,
		mask: Arc<Mutex<Option<SecretKey>>>,
		running_foreign: bool,
		api: Arc<Owner<L, C, K>>,
<<<<<<< HEAD
	) -> Box<dyn Future<Item = serde_json::Value, Error = Error> + Send> {
		let key = self.shared_key.clone();
		let mask = self.keychain_mask.clone();
		let running_foreign = self.running_foreign;
		Box::new(parse_body(req).and_then(move |val: serde_json::Value| {
			let handler = move || -> serde_json::Value {
				let mut val = val;
				let owner_api_s = &*api as &dyn OwnerRpcS;
				let mut is_init_secure_api = OwnerV3Helpers::is_init_secure_api(&val);
				let mut was_encrypted = false;
				let mut encrypted_req_id = 0;
				if !is_init_secure_api {
					if let Err(v) = OwnerV3Helpers::check_encryption_started(key.clone()) {
						return v;
					}
					let res = OwnerV3Helpers::decrypt_request(key.clone(), &val);
					match res {
						Err(e) => return e,
						Ok(v) => {
							encrypted_req_id = v.0;
							val = v.1;
						}
					}
					was_encrypted = true;
				}
				// check again, in case it was an encrypted call to init_secure_api
				is_init_secure_api = OwnerV3Helpers::is_init_secure_api(&val);
				// also need to intercept open/close wallet requests
				let is_open_wallet = OwnerV3Helpers::is_open_wallet(&val);
				match owner_api_s.handle_request(val) {
					MaybeReply::Reply(mut r) => {
						let (_was_error, unencrypted_intercept) =
							OwnerV3Helpers::check_error_response(&r.clone());
						if is_open_wallet && running_foreign {
							OwnerV3Helpers::update_mask(mask, &r.clone());
						}
						if was_encrypted {
							let res = OwnerV3Helpers::encrypt_response(
								key.clone(),
								encrypted_req_id,
								&unencrypted_intercept,
							);
							r = match res {
								Ok(v) => v,
								Err(v) => return v, // Note, grin does return error as 'ok' Json. mwc just following the design
							}
						}
						// intercept init_secure_api response (after encryption,
						// in case it was an encrypted call to 'init_api_secure')
						if is_init_secure_api {
							OwnerV3Helpers::update_owner_api_shared_key(
								key.clone(),
								&unencrypted_intercept,
								api.shared_key.lock().clone(),
							);
						}
						r
					}
					MaybeReply::DontReply => {
						// Since it's http, we need to return something. We return [] because jsonrpc
						// clients will parse it as an empty batch response.
						serde_json::json!([])
					}
				}
			};
			crate::executor::RunHandlerInThread::new(handler).map_err(|e| {
				Error::from(ErrorKind::LibWallet(format!(
					"Owner API unable to build call api handler, {}",
					e
				)))
			})
		}))
=======
	) -> Result<serde_json::Value, Error> {
		let mut val: serde_json::Value = parse_body(req).await?;
		let mut is_init_secure_api = OwnerV3Helpers::is_init_secure_api(&val);
		let mut was_encrypted = false;
		let mut encrypted_req_id = JsonId::StrId(String::from(""));
		if !is_init_secure_api {
			if let Err(v) = OwnerV3Helpers::check_encryption_started(key.clone()) {
				return Ok(v);
			}
			let res = OwnerV3Helpers::decrypt_request(key.clone(), &val);
			match res {
				Err(e) => return Ok(e),
				Ok(v) => {
					encrypted_req_id = v.0.clone();
					val = v.1;
				}
			}
			was_encrypted = true;
		}
		// check again, in case it was an encrypted call to init_secure_api
		is_init_secure_api = OwnerV3Helpers::is_init_secure_api(&val);
		// also need to intercept open/close wallet requests
		let is_open_wallet = OwnerV3Helpers::is_open_wallet(&val);
		match OwnerRpcS::handle_request(&*api, val) {
			MaybeReply::Reply(mut r) => {
				let (_was_error, unencrypted_intercept) =
					OwnerV3Helpers::check_error_response(&r.clone());
				if is_open_wallet && running_foreign {
					OwnerV3Helpers::update_mask(mask, &r.clone());
				}
				if was_encrypted {
					let res = OwnerV3Helpers::encrypt_response(
						key.clone(),
						&encrypted_req_id,
						&unencrypted_intercept,
					);
					r = match res {
						Ok(v) => v,
						Err(v) => return Ok(v),
					}
				}
				// intercept init_secure_api response (after encryption,
				// in case it was an encrypted call to 'init_api_secure')
				if is_init_secure_api {
					OwnerV3Helpers::update_owner_api_shared_key(
						key.clone(),
						&unencrypted_intercept,
						api.shared_key.lock().clone(),
					);
				}
				Ok(r)
			}
			MaybeReply::DontReply => {
				// Since it's http, we need to return something. We return [] because jsonrpc
				// clients will parse it as an empty batch response.
				Ok(serde_json::json!([]))
			}
		}
>>>>>>> 54af157e
	}

	async fn handle_post_request(
		req: Request<Body>,
		key: Arc<Mutex<Option<SecretKey>>>,
		mask: Arc<Mutex<Option<SecretKey>>>,
		running_foreign: bool,
		api: Arc<Owner<L, C, K>>,
	) -> Result<Response<Body>, Error> {
		let res = Self::call_api(req, key, mask, running_foreign, api).await?;
		Ok(json_response_pretty(&res))
	}
}

impl<L, C, K> api::Handler for OwnerAPIHandlerV3<L, C, K>
where
	L: WalletLCProvider<'static, C, K> + 'static,
	C: NodeClient + 'static,
	K: Keychain + 'static,
{
	fn post(&self, req: Request<Body>) -> ResponseFuture {
		let key = self.shared_key.clone();
		let mask = self.keychain_mask.clone();
		let running_foreign = self.running_foreign;
		let api = self.owner_api.clone();

		Box::pin(async move {
			match Self::handle_post_request(req, key, mask, running_foreign, api).await {
				Ok(r) => Ok(r),
				Err(e) => {
					error!("Request Error: {:?}", e);
					Ok(create_error_response(e))
				}
			}
		})
	}

	fn options(&self, _req: Request<Body>) -> ResponseFuture {
		Box::pin(async { Ok(create_ok_response("{}")) })
	}
}
/// V2 API Handler/Wrapper for foreign functions
pub struct ForeignAPIHandlerV2<L, C, K>
where
	L: WalletLCProvider<'static, C, K> + 'static,
	C: NodeClient + 'static,
	K: Keychain + 'static,
{
	/// Wallet instance
	pub wallet: Arc<Mutex<Box<dyn WalletInst<'static, L, C, K> + 'static>>>,
	/// Keychain mask
	pub keychain_mask: Arc<Mutex<Option<SecretKey>>>,
}

impl<L, C, K> ForeignAPIHandlerV2<L, C, K>
where
	L: WalletLCProvider<'static, C, K> + 'static,
	C: NodeClient + 'static,
	K: Keychain + 'static,
{
	/// Create a new foreign API handler for GET methods
	pub fn new(
		wallet: Arc<Mutex<Box<dyn WalletInst<'static, L, C, K> + 'static>>>,
		keychain_mask: Arc<Mutex<Option<SecretKey>>>,
	) -> ForeignAPIHandlerV2<L, C, K> {
		ForeignAPIHandlerV2 {
			wallet,
			keychain_mask,
		}
	}

<<<<<<< HEAD
	/*
	   //Here is a wrapper to call future from that.
	   // Issue that we can't call future form future
	   Box::new(parse_body(req).and_then(move |val: serde_json::Value| {
			   let handler = move || -> serde_json::Value {
				   ......
			   };
			   crate::executor::RunHandlerInThread::new(handler)
		   }))
	*/

	fn call_api(
		&self,
		req: Request<Body>,
		api: Foreign<'static, L, C, K>,
	) -> Box<dyn Future<Item = serde_json::Value, Error = Error> + Send> {
		Box::new(parse_body(req).and_then(move |val: serde_json::Value| {
			let handler = move || -> serde_json::Value {
				let foreign_api = &api as &dyn ForeignRpc;
				match foreign_api.handle_request(val) {
					MaybeReply::Reply(r) => r,
					MaybeReply::DontReply => {
						// Since it's http, we need to return something. We return [] because jsonrpc
						// clients will parse it as an empty batch response.
						serde_json::json!([])
					}
				}
			};
			crate::executor::RunHandlerInThread::new(handler).map_err(|e| {
				Error::from(ErrorKind::LibWallet(format!(
					"Foreign API unable to build call api handler, {}",
					e
				)))
			})
		}))
=======
	async fn call_api(
		req: Request<Body>,
		api: Foreign<'static, L, C, K>,
	) -> Result<serde_json::Value, Error> {
		let val: serde_json::Value = parse_body(req).await?;
		match ForeignRpc::handle_request(&api, val) {
			MaybeReply::Reply(r) => Ok(r),
			MaybeReply::DontReply => {
				// Since it's http, we need to return something. We return [] because jsonrpc
				// clients will parse it as an empty batch response.
				Ok(serde_json::json!([]))
			}
		}
>>>>>>> 54af157e
	}

	async fn handle_post_request(
		req: Request<Body>,
		mask: Option<SecretKey>,
		wallet: Arc<Mutex<Box<dyn WalletInst<'static, L, C, K> + 'static>>>,
	) -> Result<Response<Body>, Error> {
		let api = Foreign::new(wallet, mask, Some(check_middleware));
		let res = Self::call_api(req, api).await?;
		Ok(json_response_pretty(&res))
	}
}

impl<L, C, K> api::Handler for ForeignAPIHandlerV2<L, C, K>
where
	L: WalletLCProvider<'static, C, K> + 'static,
	C: NodeClient + 'static,
	K: Keychain + 'static,
{
	fn post(&self, req: Request<Body>) -> ResponseFuture {
		let mask = self.keychain_mask.lock().clone();
		let wallet = self.wallet.clone();

		Box::pin(async move {
			match Self::handle_post_request(req, mask, wallet).await {
				Ok(v) => Ok(v),
				Err(e) => {
					error!("Request Error: {:?}", e);
					Ok(create_error_response(e))
				}
			}
		})
	}

	fn options(&self, _req: Request<Body>) -> ResponseFuture {
		Box::pin(async { Ok(create_ok_response("{}")) })
	}
}

// Utility to serialize a struct into JSON and produce a sensible Response
// out of it.
fn _json_response<T>(s: &T) -> Response<Body>
where
	T: Serialize,
{
	match serde_json::to_string(s) {
		Ok(json) => response(StatusCode::OK, json),
		Err(e) => response(
			StatusCode::INTERNAL_SERVER_ERROR,
			format!("Unable to parse response object, {}", e),
		),
	}
}

// pretty-printed version of above
fn json_response_pretty<T>(s: &T) -> Response<Body>
where
	T: Serialize,
{
	match serde_json::to_string_pretty(s) {
		Ok(json) => response(StatusCode::OK, json),
		Err(e) => response(
			StatusCode::INTERNAL_SERVER_ERROR,
			format!("Unable to parse response object, {}", e),
		),
	}
}

fn create_error_response(e: Error) -> Response<Body> {
	Response::builder()
		.status(StatusCode::INTERNAL_SERVER_ERROR)
		.header("access-control-allow-origin", "*")
		.header(
			"access-control-allow-headers",
			"Content-Type, Authorization",
		)
		.body(format!("{}", e).into())
		.unwrap()
}

fn create_ok_response(json: &str) -> Response<Body> {
	Response::builder()
		.status(StatusCode::OK)
		.header("access-control-allow-origin", "*")
		.header(
			"access-control-allow-headers",
			"Content-Type, Authorization",
		)
		.header(hyper::header::CONTENT_TYPE, "application/json")
		.body(json.to_string().into())
		.unwrap()
}

/// Build a new hyper Response with the status code and body provided.
///
/// Whenever the status code is `StatusCode::OK` the text parameter should be
/// valid JSON as the content type header will be set to `application/json'
fn response<T: Into<Body>>(status: StatusCode, text: T) -> Response<Body> {
	let mut builder = Response::builder()
		.status(status)
		.header("access-control-allow-origin", "*")
		.header(
			"access-control-allow-headers",
			"Content-Type, Authorization",
		);

	if status == StatusCode::OK {
		builder = builder.header(hyper::header::CONTENT_TYPE, "application/json");
	}

	builder.body(text.into()).unwrap()
}

async fn parse_body<T>(req: Request<Body>) -> Result<T, Error>
where
	for<'de> T: Deserialize<'de> + Send + 'static,
{
<<<<<<< HEAD
	Box::new(
		req.into_body()
			.concat2()
			.map_err(|e| ErrorKind::GenericError(format!("Failed to read request, {}", e)).into())
			.and_then(|body| match serde_json::from_reader(&body.to_vec()[..]) {
				Ok(obj) => ok(obj),
				Err(e) => {
					err(ErrorKind::GenericError(format!("Invalid request body, {}", e)).into())
				}
			}),
	)
=======
	let body = body::to_bytes(req.into_body())
		.await
		.map_err(|_| ErrorKind::GenericError("Failed to read request".to_string()))?;

	serde_json::from_reader(&body[..])
		.map_err(|e| ErrorKind::GenericError(format!("Invalid request body: {}", e)).into())
>>>>>>> 54af157e
}<|MERGE_RESOLUTION|>--- conflicted
+++ resolved
@@ -21,16 +21,10 @@
 };
 use crate::util::secp::key::SecretKey;
 use crate::util::{from_hex, static_secp_instance, to_base64, Mutex};
-<<<<<<< HEAD
 use crate::{Error, ErrorKind};
-use futures::future::{err, ok};
-use futures::{Future, Stream};
-=======
-use failure::ResultExt;
 use grin_wallet_api::JsonId;
 use grin_wallet_util::OnionV3Address;
 use hyper::body;
->>>>>>> 54af157e
 use hyper::header::HeaderValue;
 use hyper::{Body, Request, Response, StatusCode};
 use serde::{Deserialize, Serialize};
@@ -114,20 +108,11 @@
 	let k = w_inst.keychain((&mask).as_ref())?;
 	let parent_key_id = w_inst.parent_key_id();
 	let tor_dir = format!("{}/tor/listener", lc.get_top_level_directory()?);
-<<<<<<< HEAD
 	let sec_key = address::address_from_derivation_path(&k, &parent_key_id, 0).map_err(|e| {
-		ErrorKind::TorConfig(format!("Unable to build key for onion address, {}", e).into())
+		ErrorKind::TorConfig(format!("Unable to build key for onion address, {}", e))
 	})?;
-	let onion_address = tor_config::onion_address_from_seckey(&sec_key).map_err(|e| {
-		ErrorKind::TorConfig(format!("Unable to build onion address, {}", e).into())
-	})?;
-
-=======
-	let sec_key = address::address_from_derivation_path(&k, &parent_key_id, 0)
-		.map_err(|e| ErrorKind::TorConfig(format!("{:?}", e).into()))?;
 	let onion_address = OnionV3Address::from_private(&sec_key.0)
-		.map_err(|e| ErrorKind::TorConfig(format!("{:?}", e).into()))?;
->>>>>>> 54af157e
+		.map_err(|e| ErrorKind::TorConfig(format!("Unable to build onion address, {}", e)))?;
 	warn!(
 		"Starting TOR Hidden Service for API listener at address {}, binding to {}",
 		onion_address, addr
@@ -277,7 +262,7 @@
 		dest_acct_name: Option<&str>,
 		proof: Option<&mut TxProof>,
 	) -> Result<bool, Error> {
-		let owner_api = Owner::new(self.wallet.clone());
+		let owner_api = Owner::new(self.wallet.clone(), None);
 		let foreign_api = Foreign::new(self.wallet.clone(), None, None);
 		let mask = self.keychain_mask.lock().clone();
 
@@ -445,7 +430,7 @@
 					message.clone().unwrap()
 				);
 			} else {
-                info!(
+				info!(
 					"slate [{}] received from [{}] for [{}] MWCs.",
 					slate.id.to_string(),
 					display_from,
@@ -453,7 +438,7 @@
 				);
 			}
 		} else {
-            info!(
+			info!(
 				"slate [{}] received back from [{}] for [{}] MWCs",
 				slate.id.to_string(),
 				display_from,
@@ -861,46 +846,6 @@
 		}
 	}
 
-<<<<<<< HEAD
-	fn call_api(
-		&self,
-		req: Request<Body>,
-		api: Owner<L, C, K>,
-	) -> Box<dyn Future<Item = serde_json::Value, Error = Error> + Send> {
-		Box::new(parse_body(req).and_then(move |val: serde_json::Value| {
-			let handler = move || -> serde_json::Value {
-				let owner_api = &api as &dyn OwnerRpc;
-				match owner_api.handle_request(val) {
-					MaybeReply::Reply(r) => r,
-					MaybeReply::DontReply => {
-						// Since it's http, we need to return something. We return [] because jsonrpc
-						// clients will parse it as an empty batch response.
-						serde_json::json!([])
-					}
-				}
-			};
-			crate::executor::RunHandlerInThread::new(handler).map_err(|e| {
-				Error::from(ErrorKind::LibWallet(format!(
-					"Owner API unable to build call api handler, {}",
-					e
-				)))
-			})
-		}))
-	}
-
-	fn handle_post_request(&self, req: Request<Body>) -> WalletResponseFuture {
-		let mut api = Owner::new(self.wallet.clone());
-		//check to see if mqs listener is started, if it is started, pass it to Owner.rs
-		api.set_mqs_broker(
-			self.mwcmqs_broker.clone(),
-			self.rx_withlock.clone(),
-			self.tx_withlock.clone(),
-		);
-		Box::new(
-			self.call_api(req, api)
-				.and_then(|resp| ok(json_response_pretty(&resp))),
-		)
-=======
 	async fn call_api(req: Request<Body>, api: Owner<L, C, K>) -> Result<serde_json::Value, Error> {
 		let val: serde_json::Value = parse_body(req).await?;
 		match OwnerRpc::handle_request(&api, val) {
@@ -916,11 +861,15 @@
 	async fn handle_post_request(
 		req: Request<Body>,
 		wallet: Arc<Mutex<Box<dyn WalletInst<'static, L, C, K> + 'static>>>,
+		mwcmqs_broker: Arc<Mutex<Option<(MWCMQPublisher, MWCMQSubscriber)>>>,
+		rx_withlock: Arc<Mutex<Option<Receiver<Slate>>>>,
+		tx_withlock: Arc<Mutex<Option<Sender<bool>>>>,
 	) -> Result<Response<Body>, Error> {
-		let api = Owner::new(wallet, None);
+		let mut api = Owner::new(wallet, None);
+		//check to see if mqs listener is started, if it is started, pass it to Owner.rs
+		api.set_mqs_broker(mwcmqs_broker, rx_withlock, tx_withlock);
 		let res = Self::call_api(req, api).await?;
 		Ok(json_response_pretty(&res))
->>>>>>> 54af157e
 	}
 }
 
@@ -932,8 +881,13 @@
 {
 	fn post(&self, req: Request<Body>) -> ResponseFuture {
 		let wallet = self.wallet.clone();
+		let mwcmqs_broker = self.mwcmqs_broker.clone();
+		let rx_withlock = self.rx_withlock.clone();
+		let tx_withlock = self.tx_withlock.clone();
 		Box::pin(async move {
-			match Self::handle_post_request(req, wallet).await {
+			match Self::handle_post_request(req, wallet, mwcmqs_broker, rx_withlock, tx_withlock)
+				.await
+			{
 				Ok(r) => Ok(r),
 				Err(e) => {
 					error!("Request Error: {:?}", e);
@@ -1212,11 +1166,7 @@
 		rx_withlock: Arc<Mutex<Option<Receiver<Slate>>>>,
 		tx_withlock: Arc<Mutex<Option<Sender<bool>>>>,
 	) -> OwnerAPIHandlerV3<L, C, K> {
-<<<<<<< HEAD
-		let mut owner_api = Owner::new(wallet.clone());
-=======
-		let owner_api = Owner::new(wallet.clone(), None);
->>>>>>> 54af157e
+		let mut owner_api = Owner::new(wallet.clone(), None);
 		owner_api.set_tor_config(tor_config);
 		owner_api.set_mqs_broker(mwcmqs_broker, rx_withlock, tx_withlock);
 		let owner_api = Arc::new(owner_api);
@@ -1229,7 +1179,6 @@
 		}
 	}
 
-<<<<<<< HEAD
 	/*
 	//Here is a wrapper to call future from that.
 	// Issue that we can't call future form future
@@ -1242,90 +1191,12 @@
 
 	*/
 
-	fn call_api(
-		&self,
-=======
 	async fn call_api(
->>>>>>> 54af157e
 		req: Request<Body>,
 		key: Arc<Mutex<Option<SecretKey>>>,
 		mask: Arc<Mutex<Option<SecretKey>>>,
 		running_foreign: bool,
 		api: Arc<Owner<L, C, K>>,
-<<<<<<< HEAD
-	) -> Box<dyn Future<Item = serde_json::Value, Error = Error> + Send> {
-		let key = self.shared_key.clone();
-		let mask = self.keychain_mask.clone();
-		let running_foreign = self.running_foreign;
-		Box::new(parse_body(req).and_then(move |val: serde_json::Value| {
-			let handler = move || -> serde_json::Value {
-				let mut val = val;
-				let owner_api_s = &*api as &dyn OwnerRpcS;
-				let mut is_init_secure_api = OwnerV3Helpers::is_init_secure_api(&val);
-				let mut was_encrypted = false;
-				let mut encrypted_req_id = 0;
-				if !is_init_secure_api {
-					if let Err(v) = OwnerV3Helpers::check_encryption_started(key.clone()) {
-						return v;
-					}
-					let res = OwnerV3Helpers::decrypt_request(key.clone(), &val);
-					match res {
-						Err(e) => return e,
-						Ok(v) => {
-							encrypted_req_id = v.0;
-							val = v.1;
-						}
-					}
-					was_encrypted = true;
-				}
-				// check again, in case it was an encrypted call to init_secure_api
-				is_init_secure_api = OwnerV3Helpers::is_init_secure_api(&val);
-				// also need to intercept open/close wallet requests
-				let is_open_wallet = OwnerV3Helpers::is_open_wallet(&val);
-				match owner_api_s.handle_request(val) {
-					MaybeReply::Reply(mut r) => {
-						let (_was_error, unencrypted_intercept) =
-							OwnerV3Helpers::check_error_response(&r.clone());
-						if is_open_wallet && running_foreign {
-							OwnerV3Helpers::update_mask(mask, &r.clone());
-						}
-						if was_encrypted {
-							let res = OwnerV3Helpers::encrypt_response(
-								key.clone(),
-								encrypted_req_id,
-								&unencrypted_intercept,
-							);
-							r = match res {
-								Ok(v) => v,
-								Err(v) => return v, // Note, grin does return error as 'ok' Json. mwc just following the design
-							}
-						}
-						// intercept init_secure_api response (after encryption,
-						// in case it was an encrypted call to 'init_api_secure')
-						if is_init_secure_api {
-							OwnerV3Helpers::update_owner_api_shared_key(
-								key.clone(),
-								&unencrypted_intercept,
-								api.shared_key.lock().clone(),
-							);
-						}
-						r
-					}
-					MaybeReply::DontReply => {
-						// Since it's http, we need to return something. We return [] because jsonrpc
-						// clients will parse it as an empty batch response.
-						serde_json::json!([])
-					}
-				}
-			};
-			crate::executor::RunHandlerInThread::new(handler).map_err(|e| {
-				Error::from(ErrorKind::LibWallet(format!(
-					"Owner API unable to build call api handler, {}",
-					e
-				)))
-			})
-		}))
-=======
 	) -> Result<serde_json::Value, Error> {
 		let mut val: serde_json::Value = parse_body(req).await?;
 		let mut is_init_secure_api = OwnerV3Helpers::is_init_secure_api(&val);
@@ -1384,7 +1255,6 @@
 				Ok(serde_json::json!([]))
 			}
 		}
->>>>>>> 54af157e
 	}
 
 	async fn handle_post_request(
@@ -1456,7 +1326,6 @@
 		}
 	}
 
-<<<<<<< HEAD
 	/*
 	   //Here is a wrapper to call future from that.
 	   // Issue that we can't call future form future
@@ -1468,31 +1337,6 @@
 		   }))
 	*/
 
-	fn call_api(
-		&self,
-		req: Request<Body>,
-		api: Foreign<'static, L, C, K>,
-	) -> Box<dyn Future<Item = serde_json::Value, Error = Error> + Send> {
-		Box::new(parse_body(req).and_then(move |val: serde_json::Value| {
-			let handler = move || -> serde_json::Value {
-				let foreign_api = &api as &dyn ForeignRpc;
-				match foreign_api.handle_request(val) {
-					MaybeReply::Reply(r) => r,
-					MaybeReply::DontReply => {
-						// Since it's http, we need to return something. We return [] because jsonrpc
-						// clients will parse it as an empty batch response.
-						serde_json::json!([])
-					}
-				}
-			};
-			crate::executor::RunHandlerInThread::new(handler).map_err(|e| {
-				Error::from(ErrorKind::LibWallet(format!(
-					"Foreign API unable to build call api handler, {}",
-					e
-				)))
-			})
-		}))
-=======
 	async fn call_api(
 		req: Request<Body>,
 		api: Foreign<'static, L, C, K>,
@@ -1506,7 +1350,6 @@
 				Ok(serde_json::json!([]))
 			}
 		}
->>>>>>> 54af157e
 	}
 
 	async fn handle_post_request(
@@ -1624,24 +1467,10 @@
 where
 	for<'de> T: Deserialize<'de> + Send + 'static,
 {
-<<<<<<< HEAD
-	Box::new(
-		req.into_body()
-			.concat2()
-			.map_err(|e| ErrorKind::GenericError(format!("Failed to read request, {}", e)).into())
-			.and_then(|body| match serde_json::from_reader(&body.to_vec()[..]) {
-				Ok(obj) => ok(obj),
-				Err(e) => {
-					err(ErrorKind::GenericError(format!("Invalid request body, {}", e)).into())
-				}
-			}),
-	)
-=======
 	let body = body::to_bytes(req.into_body())
 		.await
-		.map_err(|_| ErrorKind::GenericError("Failed to read request".to_string()))?;
+		.map_err(|e| ErrorKind::GenericError(format!("Failed to read request, {}", e)))?;
 
 	serde_json::from_reader(&body[..])
-		.map_err(|e| ErrorKind::GenericError(format!("Invalid request body: {}", e)).into())
->>>>>>> 54af157e
+		.map_err(|e| ErrorKind::GenericError(format!("Invalid request body, {}", e)).into())
 }